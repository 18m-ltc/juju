--- conflicted
+++ resolved
@@ -418,13 +418,10 @@
 			logger.Tracef("registered %q manifold worker", name)
 		}
 		if worker == engine {
-<<<<<<< HEAD
-=======
 			// We mustn't Wait() for ourselves to complete here, or we'll
 			// deadlock. But we should wait until we're Dying, because we
 			// need this func to keep running to keep the self manifold
 			// accessible as a resource.
->>>>>>> 62bcba1e
 			<-engine.tomb.Dying()
 			return tomb.ErrDying
 		}
