--- conflicted
+++ resolved
@@ -86,17 +86,6 @@
 	// need to be extended, perhaps a list of observers would be needed.
 	observer UniterExecutionObserver
 
-<<<<<<< HEAD
-=======
-	// metricsTimerChooser is a struct that allows metrics to switch between
-	// active and inactive timers.
-	metricsTimerChooser *timerChooser
-
-	// collectMetricsAt defines a function that will be used to generate signals
-	// for the collect-metrics hook.
-	collectMetricsAt TimedSignal
-
->>>>>>> da9cf587
 	// updateStatusAt defines a function that will be used to generate signals for
 	// the update-status hook
 	updateStatusAt TimedSignal
@@ -128,11 +117,6 @@
 		paths:                NewPaths(uniterParams.DataDir, uniterParams.UnitTag),
 		hookLock:             uniterParams.MachineLock,
 		leadershipTracker:    uniterParams.LeadershipTracker,
-<<<<<<< HEAD
-=======
-		metricsTimerChooser:  uniterParams.MetricsTimerChooser,
-		collectMetricsAt:     uniterParams.MetricsTimerChooser.inactive,
->>>>>>> da9cf587
 		updateStatusAt:       uniterParams.UpdateStatusSignal,
 		newOperationExecutor: uniterParams.NewOperationExecutor,
 	}
@@ -447,20 +431,6 @@
 	return u.operationExecutor.State()
 }
 
-<<<<<<< HEAD
-=======
-// initializeMetricsTimers enables the periodic collect-metrics hook
-// and periodic sending of collected metrics for charms that declare metrics.
-func (u *Uniter) initializeMetricsTimers() error {
-	charm, err := corecharm.ReadCharmDir(u.paths.State.CharmDir)
-	if err != nil {
-		return err
-	}
-	u.collectMetricsAt = u.metricsTimerChooser.getCollectMetricsTimer(charm)
-	return nil
-}
-
->>>>>>> da9cf587
 // RunCommands executes the supplied commands in a hook context.
 func (u *Uniter) RunCommands(args RunCommandsArgs) (results *exec.ExecResponse, err error) {
 	// TODO(fwereade): this is *still* all sorts of messed-up and not especially
