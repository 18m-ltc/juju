--- conflicted
+++ resolved
@@ -96,15 +96,11 @@
 	if s.Op == Install {
 		log.Printf("resuming charm install")
 		return ModeInstalling(sch), nil
-	} else if op.Op == Upgrade {
+	} else if s.Op == Upgrade {
 		log.Printf("resuming charm upgrade")
 		return ModeUpgrading(sch), nil
 	}
-<<<<<<< HEAD
-	panic(fmt.Errorf("unhandled uniter operation %q", op.Op))
-=======
-	panic(fmt.Errorf("unhandled operation %q", s.Op))
->>>>>>> e10b6f9c
+	panic(fmt.Errorf("unhandled uniter operation %q", s.Op))
 }
 
 // ModeInstalling is responsible for the initial charm deployment.
@@ -183,7 +179,7 @@
 			if !ok {
 				return nil, watcher.MustErr(charmw)
 			}
-			url, err := u.charm.ReadCharmURL()
+			url, err := charm.ReadCharmURL(u.charm)
 			if err != nil {
 				return nil, err
 			}
@@ -250,7 +246,7 @@
 			if !ok {
 				return nil, watcher.MustErr(charmw)
 			}
-			url, err := u.charm.ReadCharmURL()
+			url, err := charm.ReadCharmURL(u.charm)
 			if err != nil {
 				return nil, err
 			}
