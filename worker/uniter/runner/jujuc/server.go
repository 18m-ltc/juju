--- conflicted
+++ resolved
@@ -34,15 +34,12 @@
 var ErrNoStdin = errors.New("hook tool requires stdin, none supplied")
 
 type creator func(Context) (cmd.Command, error)
-<<<<<<< HEAD
-=======
 
 var registeredCommands = map[string]creator{}
 
 func RegisterCommand(name string, f creator) {
 	registeredCommands[name+cmdSuffix] = f
 }
->>>>>>> 7efe68ab
 
 // baseCommands maps Command names to creators.
 var baseCommands = map[string]creator{
@@ -111,11 +108,7 @@
 	if err != nil {
 		return nil, errors.Trace(err)
 	}
-<<<<<<< HEAD
-	return f(ctx)
-=======
 	return command, nil
->>>>>>> 7efe68ab
 }
 
 // Request contains the information necessary to run a Command remotely.
