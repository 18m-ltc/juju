// Copyright 2013 Canonical Ltd.
// Licensed under the AGPLv3, see LICENCE file for details.

package agent_test

import (
	gc "launchpad.net/gocheck"

	"launchpad.net/juju-core/agent"
	"launchpad.net/juju-core/testing/testbase"
	"launchpad.net/juju-core/version"
)

type suite struct {
	testbase.LoggingSuite
}

var _ = gc.Suite(&suite{})

var agentConfigTests = []struct {
	about         string
	params        agent.AgentConfigParams
	checkErr      string
	inspectConfig func(*gc.C, agent.Config)
}{{
	about:    "missing data directory",
	checkErr: "data directory not found in configuration",
}, {
	about: "missing tag",
	params: agent.AgentConfigParams{
		DataDir: "/data/dir",
	},
	checkErr: "entity tag not found in configuration",
}, {
	about: "missing upgraded to version",
	params: agent.AgentConfigParams{
		DataDir: "/data/dir",
		Tag:     "omg",
	},
	checkErr: "upgradedToVersion not found in configuration",
}, {
	about: "missing password",
	params: agent.AgentConfigParams{
		DataDir:           "/data/dir",
		Tag:               "omg",
		UpgradedToVersion: version.Current.Number,
	},
	checkErr: "password not found in configuration",
}, {
	about: "missing CA cert",
	params: agent.AgentConfigParams{
		DataDir:           "/data/dir",
		Tag:               "omg",
		UpgradedToVersion: version.Current.Number,
		Password:          "sekrit",
	},
	checkErr: "CA certificate not found in configuration",
}, {
	about: "need either state or api addresses",
	params: agent.AgentConfigParams{
		DataDir:           "/data/dir",
		Tag:               "omg",
		UpgradedToVersion: version.Current.Number,
		Password:          "sekrit",
		CACert:            []byte("ca cert"),
	},
	checkErr: "state or API addresses not found in configuration",
}, {
	about: "invalid state address",
	params: agent.AgentConfigParams{
		DataDir:           "/data/dir",
		Tag:               "omg",
		UpgradedToVersion: version.Current.Number,
		Password:          "sekrit",
		CACert:            []byte("ca cert"),
		StateAddresses:    []string{"localhost:8080", "bad-address"},
	},
	checkErr: `invalid state server address "bad-address"`,
}, {
	about: "invalid api address",
	params: agent.AgentConfigParams{
		DataDir:           "/data/dir",
		Tag:               "omg",
		UpgradedToVersion: version.Current.Number,
		Password:          "sekrit",
		CACert:            []byte("ca cert"),
		APIAddresses:      []string{"localhost:8080", "bad-address"},
	},
	checkErr: `invalid API server address "bad-address"`,
}, {
	about: "good state addresses",
	params: agent.AgentConfigParams{
		DataDir:           "/data/dir",
		Tag:               "omg",
		UpgradedToVersion: version.Current.Number,
		Password:          "sekrit",
		CACert:            []byte("ca cert"),
		StateAddresses:    []string{"localhost:1234"},
	},
}, {
	about: "good api addresses",
	params: agent.AgentConfigParams{
		DataDir:           "/data/dir",
		Tag:               "omg",
		UpgradedToVersion: version.Current.Number,
		Password:          "sekrit",
		CACert:            []byte("ca cert"),
		APIAddresses:      []string{"localhost:1234"},
	},
}, {
	about: "both state and api addresses",
	params: agent.AgentConfigParams{
		DataDir:           "/data/dir",
		Tag:               "omg",
		UpgradedToVersion: version.Current.Number,
		Password:          "sekrit",
		CACert:            []byte("ca cert"),
		StateAddresses:    []string{"localhost:1234"},
		APIAddresses:      []string{"localhost:1235"},
	},
}, {
	about: "everything...",
	params: agent.AgentConfigParams{
		DataDir:           "/data/dir",
		Tag:               "omg",
		Password:          "sekrit",
		UpgradedToVersion: version.Current.Number,
		CACert:            []byte("ca cert"),
		StateAddresses:    []string{"localhost:1234"},
		APIAddresses:      []string{"localhost:1235"},
		Nonce:             "a nonce",
	},
}, {
	about: "missing logDir sets default",
	params: agent.AgentConfigParams{
		DataDir:           "/data/dir",
		Tag:               "omg",
		Password:          "sekrit",
		UpgradedToVersion: version.Current.Number,
		CACert:            []byte("ca cert"),
		StateAddresses:    []string{"localhost:1234"},
		APIAddresses:      []string{"localhost:1235"},
		Nonce:             "a nonce",
	},
	inspectConfig: func(c *gc.C, cfg agent.Config) {
		c.Check(cfg.LogDir(), gc.Equals, agent.DefaultLogDir)
	},
}}

func (*suite) TestNewAgentConfig(c *gc.C) {

	for i, test := range agentConfigTests {
		c.Logf("%v: %s", i, test.about)
		_, err := agent.NewAgentConfig(test.params)
		if test.checkErr == "" {
			c.Assert(err, gc.IsNil)
		} else {
			c.Assert(err, gc.ErrorMatches, test.checkErr)
		}
	}
}

func (*suite) TestNewStateMachineConfig(c *gc.C) {
	type testStruct struct {
<<<<<<< HEAD
		about    string
		params   agent.AgentConfigParams
		checkErr string
=======
		about         string
		params        agent.StateMachineConfigParams
		checkErr      string
		inspectConfig func(*gc.C, agent.Config)
>>>>>>> 99e6333b
	}
	var tests = []testStruct{{
		about:    "missing state server cert",
		checkErr: "state server cert not found in configuration",
	}, {
		about: "missing state server key",
		params: agent.AgentConfigParams{
			StateServerCert: []byte("server cert"),
		},
		checkErr: "state server key not found in configuration",
	}}

	for _, test := range agentConfigTests {
		p := test.params
		p.StateServerCert = []byte("server cert")
		p.StateServerKey = []byte("server key")

		tests = append(tests, testStruct{
			about:    test.about,
			params:   p,
			checkErr: test.checkErr,
		})
	}

	for i, test := range tests {
		c.Logf("%v: %s", i, test.about)
		cfg, err := agent.NewStateMachineConfig(test.params)
		if test.checkErr == "" {
			c.Assert(err, gc.IsNil)
			if test.inspectConfig != nil {
				test.inspectConfig(c, cfg)
			}
		} else {
			c.Assert(err, gc.ErrorMatches, test.checkErr)
		}
	}
}

var attributeParams = agent.AgentConfigParams{
	DataDir:           "/data/dir",
	Tag:               "omg",
	UpgradedToVersion: version.Current.Number,
	Password:          "sekrit",
	CACert:            []byte("ca cert"),
	StateAddresses:    []string{"localhost:1234"},
	APIAddresses:      []string{"localhost:1235"},
	Nonce:             "a nonce",
}

func (*suite) TestAttributes(c *gc.C) {
	conf, err := agent.NewAgentConfig(attributeParams)
	c.Assert(err, gc.IsNil)
	c.Assert(conf.DataDir(), gc.Equals, "/data/dir")
	c.Assert(conf.Tag(), gc.Equals, "omg")
	c.Assert(conf.Dir(), gc.Equals, "/data/dir/agents/omg")
	c.Assert(conf.Nonce(), gc.Equals, "a nonce")
	c.Assert(conf.UpgradedToVersion(), gc.DeepEquals, version.Current.Number)
}

func (s *suite) TestApiAddressesCantWriteBack(c *gc.C) {
	conf, err := agent.NewAgentConfig(attributeParams)
	c.Assert(err, gc.IsNil)
	value, err := conf.APIAddresses()
	c.Assert(err, gc.IsNil)
	c.Assert(value, gc.DeepEquals, []string{"localhost:1235"})
	value[0] = "invalidAdr"
	//Check out change hasn't gone back into the internals
	newValue, err := conf.APIAddresses()
	c.Assert(err, gc.IsNil)
	c.Assert(newValue, gc.DeepEquals, []string{"localhost:1235"})
}

func assertConfigEqual(c *gc.C, c1, c2 agent.Config) {
	// Since we can't directly poke the internals, we'll use the WriteCommands
	// method.
	conf1Commands, err := c1.WriteCommands()
	c.Assert(err, gc.IsNil)
	conf2Commands, err := c2.WriteCommands()
	c.Assert(err, gc.IsNil)
	c.Assert(conf1Commands, gc.DeepEquals, conf2Commands)
}

func (*suite) TestWriteAndRead(c *gc.C) {
	testParams := attributeParams
	testParams.DataDir = c.MkDir()
	testParams.LogDir = c.MkDir()
	conf, err := agent.NewAgentConfig(testParams)
	c.Assert(err, gc.IsNil)

	c.Assert(conf.Write(), gc.IsNil)
	reread, err := agent.ReadConf(agent.ConfigPath(conf.DataDir(), conf.Tag()))
	c.Assert(err, gc.IsNil)
	assertConfigEqual(c, conf, reread)
}

func (*suite) TestWriteNewPassword(c *gc.C) {

	for i, test := range []struct {
		about  string
		params agent.AgentConfigParams
	}{{
		about: "good state addresses",
		params: agent.AgentConfigParams{
			DataDir:           c.MkDir(),
			Tag:               "omg",
			UpgradedToVersion: version.Current.Number,
			Password:          "sekrit",
			CACert:            []byte("ca cert"),
			StateAddresses:    []string{"localhost:1234"},
		},
	}, {
		about: "good api addresses",
		params: agent.AgentConfigParams{
			DataDir:           c.MkDir(),
			Tag:               "omg",
			UpgradedToVersion: version.Current.Number,
			Password:          "sekrit",
			CACert:            []byte("ca cert"),
			APIAddresses:      []string{"localhost:1234"},
		},
	}, {
		about: "both state and api addresses",
		params: agent.AgentConfigParams{
			DataDir:           c.MkDir(),
			Tag:               "omg",
			UpgradedToVersion: version.Current.Number,
			Password:          "sekrit",
			CACert:            []byte("ca cert"),
			StateAddresses:    []string{"localhost:1234"},
			APIAddresses:      []string{"localhost:1235"},
		},
	}} {
		c.Logf("%v: %s", i, test.about)

		conf, err := agent.NewAgentConfig(test.params)
		c.Assert(err, gc.IsNil)
		newPass, err := agent.WriteNewPassword(conf)
		c.Assert(err, gc.IsNil)
		// Show that the password is saved.
		reread, err := agent.ReadConf(agent.ConfigPath(conf.DataDir(), conf.Tag()))
		c.Assert(agent.Password(conf), gc.Equals, agent.Password(reread))
		c.Assert(newPass, gc.Equals, agent.Password(conf))
	}
}

func (*suite) TestWriteUpgradedToVersion(c *gc.C) {
	testParams := attributeParams
	testParams.DataDir = c.MkDir()
	conf, err := agent.NewAgentConfig(testParams)
	c.Assert(err, gc.IsNil)
	c.Assert(conf.Write(), gc.IsNil)

	newVersion := version.Current.Number
	newVersion.Major++
	c.Assert(conf.WriteUpgradedToVersion(newVersion), gc.IsNil)
	c.Assert(conf.UpgradedToVersion(), gc.DeepEquals, newVersion)

	// Show that the upgradedToVersion is saved.
	reread, err := agent.ReadConf(agent.ConfigPath(conf.DataDir(), conf.Tag()))
	assertConfigEqual(c, conf, reread)
}

// Actual opening of state and api requires a lot more boiler plate to make
// sure they are valid connections.  This is done in the cmd/jujud tests for
// bootstrap, machine and unit tests.<|MERGE_RESOLUTION|>--- conflicted
+++ resolved
@@ -162,16 +162,10 @@
 
 func (*suite) TestNewStateMachineConfig(c *gc.C) {
 	type testStruct struct {
-<<<<<<< HEAD
-		about    string
+		about         string
 		params   agent.AgentConfigParams
-		checkErr string
-=======
-		about         string
-		params        agent.StateMachineConfigParams
 		checkErr      string
 		inspectConfig func(*gc.C, agent.Config)
->>>>>>> 99e6333b
 	}
 	var tests = []testStruct{{
 		about:    "missing state server cert",
