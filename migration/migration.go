--- conflicted
+++ resolved
@@ -184,35 +184,6 @@
 	return tempFile, rmTempFile, nil
 }
 
-<<<<<<< HEAD
-=======
-func getUsedToolsVersions(model description.Model) map[version.Binary]bool {
-	// Iterate through the model for all tools, and make a map of them.
-	usedVersions := make(map[version.Binary]bool)
-	// It is most likely that the preconditions will limit the number of
-	// tools versions in use, but that is not depended on here.
-	for _, machine := range model.Machines() {
-		addToolsVersionForMachine(machine, usedVersions)
-	}
-
-	for _, application := range model.Applications() {
-		for _, unit := range application.Units() {
-			tools := unit.Tools()
-			usedVersions[tools.Version()] = true
-		}
-	}
-	return usedVersions
-}
-
-func addToolsVersionForMachine(machine description.Machine, usedVersions map[version.Binary]bool) {
-	tools := machine.Tools()
-	usedVersions[tools.Version()] = true
-	for _, container := range machine.Containers() {
-		addToolsVersionForMachine(container, usedVersions)
-	}
-}
-
->>>>>>> ab19328d
 func uploadCharms(config UploadBinariesConfig) error {
 	for _, charmUrl := range config.Charms {
 		logger.Debugf("sending charm %s to target", charmUrl)
@@ -241,19 +212,9 @@
 	return nil
 }
 
-<<<<<<< HEAD
 func uploadTools(config UploadBinariesConfig) error {
 	for v, uri := range config.Tools {
 		logger.Debugf("sending tools to target: %s", v)
-=======
-func getUsedCharms(model description.Model) set.Strings {
-	result := set.NewStrings()
-	for _, application := range model.Applications() {
-		result.Add(application.CharmURL())
-	}
-	return result
-}
->>>>>>> ab19328d
 
 		reader, err := config.ToolsDownloader.OpenURI(uri, nil)
 		if err != nil {
