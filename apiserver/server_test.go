// Copyright 2012, 2013 Canonical Ltd.
// Licensed under the AGPLv3, see LICENCE file for details.

package apiserver_test

import (
	"crypto/tls"
	"crypto/x509"
	"fmt"
	"io"
	"net"
	"net/http"
	stdtesting "testing"
	"time"

	"github.com/juju/errors"
	"github.com/juju/loggo"
	"github.com/juju/names"
	jc "github.com/juju/testing/checkers"
	"golang.org/x/net/websocket"
	gc "gopkg.in/check.v1"

	"github.com/juju/juju/api"
	"github.com/juju/juju/apiserver"
	"github.com/juju/juju/apiserver/params"
	"github.com/juju/juju/cert"
	"github.com/juju/juju/environs/config"
	jujutesting "github.com/juju/juju/juju/testing"
	"github.com/juju/juju/mongo"
	"github.com/juju/juju/network"
	"github.com/juju/juju/rpc"
	"github.com/juju/juju/state"
	"github.com/juju/juju/state/presence"
	coretesting "github.com/juju/juju/testing"
	"github.com/juju/juju/testing/factory"
	"gopkg.in/macaroon-bakery.v1/bakery"
	"gopkg.in/macaroon-bakery.v1/bakery/checkers"
	"gopkg.in/macaroon-bakery.v1/bakerytest"
	"gopkg.in/macaroon-bakery.v1/httpbakery"
)

func TestAll(t *stdtesting.T) {
	coretesting.MgoTestPackage(t)
}

var fastDialOpts = api.DialOpts{}

type serverSuite struct {
	jujutesting.JujuConnSuite
}

var _ = gc.Suite(&serverSuite{})

func (s *serverSuite) TestStop(c *gc.C) {
	// Start our own instance of the server so we have
	// a handle on it to stop it.
	srv := s.newServer(c)
	defer srv.Stop()

	machine, password := s.Factory.MakeMachineReturningPassword(
		c, &factory.MachineParams{Nonce: "fake_nonce"})

	// A net.TCPAddr cannot be directly stringified into a valid hostname.
	address := fmt.Sprintf("localhost:%d", srv.Addr().Port)

	// Note we can't use openAs because we're not connecting to
	apiInfo := &api.Info{
		Tag:        machine.Tag(),
		Password:   password,
		Nonce:      "fake_nonce",
		Addrs:      []string{address},
		CACert:     coretesting.CACert,
		EnvironTag: s.State.EnvironTag(),
	}
	st, err := api.Open(apiInfo, fastDialOpts)
	c.Assert(err, jc.ErrorIsNil)
	defer st.Close()

	_, err = st.Machiner().Machine(machine.MachineTag())
	c.Assert(err, jc.ErrorIsNil)

	err = srv.Stop()
	c.Assert(err, jc.ErrorIsNil)

	_, err = st.Machiner().Machine(machine.MachineTag())
	err = errors.Cause(err)
	// The client has not necessarily seen the server shutdown yet,
	// so there are two possible errors.
	if err != rpc.ErrShutdown && err != io.ErrUnexpectedEOF {
		c.Fatalf("unexpected error from request: %#v, expected rpc.ErrShutdown or io.ErrUnexpectedEOF", err)
	}

	// Check it can be stopped twice.
	err = srv.Stop()
	c.Assert(err, jc.ErrorIsNil)
}

func (s *serverSuite) TestAPIServerCanListenOnBothIPv4AndIPv6(c *gc.C) {
	err := s.State.SetAPIHostPorts(nil)
	c.Assert(err, jc.ErrorIsNil)

	// Start our own instance of the server listening on
	// both IPv4 and IPv6 localhost addresses and an ephemeral port.
	srv := s.newServer(c)
	defer srv.Stop()

	port := srv.Addr().Port
	portString := fmt.Sprintf("%d", port)

	machine, password := s.Factory.MakeMachineReturningPassword(
		c, &factory.MachineParams{Nonce: "fake_nonce"})

	// Now connect twice - using IPv4 and IPv6 endpoints.
	apiInfo := &api.Info{
		Tag:        machine.Tag(),
		Password:   password,
		Nonce:      "fake_nonce",
		Addrs:      []string{net.JoinHostPort("127.0.0.1", portString)},
		CACert:     coretesting.CACert,
		EnvironTag: s.State.EnvironTag(),
	}
	ipv4State, err := api.Open(apiInfo, fastDialOpts)
	c.Assert(err, jc.ErrorIsNil)
	defer ipv4State.Close()
	c.Assert(ipv4State.Addr(), gc.Equals, net.JoinHostPort("127.0.0.1", portString))
	c.Assert(ipv4State.APIHostPorts(), jc.DeepEquals, [][]network.HostPort{
		network.NewHostPorts(port, "127.0.0.1"),
	})

	_, err = ipv4State.Machiner().Machine(machine.MachineTag())
	c.Assert(err, jc.ErrorIsNil)

	apiInfo.Addrs = []string{net.JoinHostPort("::1", portString)}
	ipv6State, err := api.Open(apiInfo, fastDialOpts)
	c.Assert(err, jc.ErrorIsNil)
	defer ipv6State.Close()
	c.Assert(ipv6State.Addr(), gc.Equals, net.JoinHostPort("::1", portString))
	c.Assert(ipv6State.APIHostPorts(), jc.DeepEquals, [][]network.HostPort{
		network.NewHostPorts(port, "::1"),
	})

	_, err = ipv6State.Machiner().Machine(machine.MachineTag())
	c.Assert(err, jc.ErrorIsNil)
}

func (s *serverSuite) TestOpenAsMachineErrors(c *gc.C) {
	assertNotProvisioned := func(err error) {
		c.Assert(err, gc.NotNil)
		c.Assert(err, jc.Satisfies, params.IsCodeNotProvisioned)
		c.Assert(err, gc.ErrorMatches, `machine \d+ not provisioned`)
	}

	machine, password := s.Factory.MakeMachineReturningPassword(
		c, &factory.MachineParams{Nonce: "fake_nonce"})

	// This does almost exactly the same as OpenAPIAsMachine but checks
	// for failures instead.
	info := s.APIInfo(c)
	info.Tag = machine.Tag()
	info.Password = password
	info.Nonce = "invalid-nonce"
	st, err := api.Open(info, fastDialOpts)
	assertNotProvisioned(err)
	c.Assert(st, gc.IsNil)

	// Try with empty nonce as well.
	info.Nonce = ""
	st, err = api.Open(info, fastDialOpts)
	assertNotProvisioned(err)
	c.Assert(st, gc.IsNil)

	// Finally, with the correct one succeeds.
	info.Nonce = "fake_nonce"
	st, err = api.Open(info, fastDialOpts)
	c.Assert(err, jc.ErrorIsNil)
	c.Assert(st, gc.NotNil)
	st.Close()

	// Now add another machine, intentionally unprovisioned.
	stm1, err := s.State.AddMachine("quantal", state.JobHostUnits)
	c.Assert(err, jc.ErrorIsNil)
	err = stm1.SetPassword(password)
	c.Assert(err, jc.ErrorIsNil)

	// Try connecting, it will fail.
	info.Tag = stm1.Tag()
	info.Nonce = ""
	st, err = api.Open(info, fastDialOpts)
	assertNotProvisioned(err)
	c.Assert(st, gc.IsNil)
}

func (s *serverSuite) TestMachineLoginStartsPinger(c *gc.C) {
	// This is the same steps as OpenAPIAsNewMachine but we need to assert
	// the agent is not alive before we actually open the API.
	// Create a new machine to verify "agent alive" behavior.
	machine, password := s.Factory.MakeMachineReturningPassword(
		c, &factory.MachineParams{Nonce: "fake_nonce"})

	// Not alive yet.
	s.assertAlive(c, machine, false)

	// Login as the machine agent of the created machine.
	st := s.OpenAPIAsMachine(c, machine.Tag(), password, "fake_nonce")

	// Make sure the pinger has started.
	s.assertAlive(c, machine, true)

	// Now make sure it stops when connection is closed.
	c.Assert(st.Close(), gc.IsNil)

	// Sync, then wait for a bit to make sure the state is updated.
	s.State.StartSync()
	<-time.After(coretesting.ShortWait)
	s.State.StartSync()

	s.assertAlive(c, machine, false)
}

func (s *serverSuite) TestUnitLoginStartsPinger(c *gc.C) {
	// Create a new service and unit to verify "agent alive" behavior.
	unit, password := s.Factory.MakeUnitReturningPassword(c, nil)

	// Not alive yet.
	s.assertAlive(c, unit, false)

	// Login as the unit agent of the created unit.
	st := s.OpenAPIAs(c, unit.Tag(), password)

	// Make sure the pinger has started.
	s.assertAlive(c, unit, true)

	// Now make sure it stops when connection is closed.
	c.Assert(st.Close(), gc.IsNil)

	// Sync, then wait for a bit to make sure the state is updated.
	s.State.StartSync()
	<-time.After(coretesting.ShortWait)
	s.State.StartSync()

	s.assertAlive(c, unit, false)
}

func (s *serverSuite) assertAlive(c *gc.C, entity presence.Presencer, isAlive bool) {
	s.State.StartSync()
	alive, err := entity.AgentPresence()
	c.Assert(err, jc.ErrorIsNil)
	c.Assert(alive, gc.Equals, isAlive)
}

func dialWebsocket(c *gc.C, addr, path string) (*websocket.Conn, error) {
	origin := "http://localhost/"
	url := fmt.Sprintf("wss://%s%s", addr, path)
	config, err := websocket.NewConfig(url, origin)
	c.Assert(err, jc.ErrorIsNil)
	pool := x509.NewCertPool()
	xcert, err := cert.ParseCert(coretesting.CACert)
	c.Assert(err, jc.ErrorIsNil)
	pool.AddCert(xcert)
	config.TlsConfig = &tls.Config{RootCAs: pool}
	return websocket.DialConfig(config)
}

func (s *serverSuite) TestNonCompatiblePathsAre404(c *gc.C) {
	// we expose the API at '/' for compatibility, and at '/ENVUUID/api'
	// for the correct location, but other Paths should fail.
	loggo.GetLogger("juju.apiserver").SetLogLevel(loggo.TRACE)
	srv := s.newServer(c)
	defer srv.Stop()

	// We have to use 'localhost' because that is what the TLS cert says.
	addr := fmt.Sprintf("localhost:%d", srv.Addr().Port)
	// '/' should be fine
	conn, err := dialWebsocket(c, addr, "/")
	c.Assert(err, jc.ErrorIsNil)
	conn.Close()
	// '/environment/ENVIRONUUID/api' should be fine
	conn, err = dialWebsocket(c, addr, "/environment/dead-beef-123456/api")
	c.Assert(err, jc.ErrorIsNil)
	conn.Close()

	// '/randompath' is not ok
	conn, err = dialWebsocket(c, addr, "/randompath")
	// Unfortunately go.net/websocket just returns Bad Status, it doesn't
	// give us any information (whether this was a 404 Not Found, Internal
	// Server Error, 200 OK, etc.)
	c.Assert(err, gc.ErrorMatches, `websocket.Dial wss://localhost:\d+/randompath: bad status`)
	c.Assert(conn, gc.IsNil)
}

func (s *serverSuite) TestServerBakery(c *gc.C) {
	srv := s.newServer(c)
	defer srv.Stop()
	// By default, when there is no identity location, no
	// bakery service or macaroon is created.
	c.Assert(apiserver.ServerMacaroon(srv), gc.IsNil)
	c.Assert(apiserver.ServerBakeryService(srv), gc.IsNil)

	discharger := bakerytest.NewDischarger(nil, noCheck)

	environTag := names.NewEnvironTag(s.State.EnvironUUID())
	// Make a new version of the state that doesn't object to us
	// changing the identity URL, so we can create a state server
	// that will see that.
	st, err := state.Open(environTag, s.MongoInfo(c), mongo.DefaultDialOpts(), nil)
	c.Assert(err, jc.ErrorIsNil)
	defer st.Close()

	err = st.UpdateEnvironConfig(map[string]interface{}{
		config.IdentityURL: discharger.Location(),
	}, nil, nil)
	c.Assert(err, jc.ErrorIsNil)

	// Try again. The macaroon should have been created this time.
	srv = s.newServer(c)
	defer srv.Stop()
	m := apiserver.ServerMacaroon(srv)
	c.Assert(m, gc.NotNil)
	bsvc := apiserver.ServerBakeryService(srv)
	c.Assert(bsvc, gc.NotNil)

	// Check that we can add a third party caveat addressed to the
	// discharger, which indirectly ensures that the discharger's public
	// key has been added to the bakery service's locator
	m = m.Clone()
	err = bsvc.AddCaveat(m, checkers.Caveat{
		Location:  discharger.Location(),
		Condition: "true",
	})
	c.Assert(err, jc.ErrorIsNil)

	// Check that we can discharge the macaroon and check it with
	// the service.
	client := httpbakery.NewClient()
	ms, err := client.DischargeAll(m)
	c.Assert(err, jc.ErrorIsNil)

	err = bsvc.Check(ms, checkers.New())
	c.Assert(err, gc.IsNil)

	wrongKey, err := bakery.GenerateKey()
	c.Assert(err, gc.IsNil)

	// Change the public key in the config, create another
	// server and check that the discharge fails.
	err = st.UpdateEnvironConfig(map[string]interface{}{
		config.IdentityPublicKey: wrongKey.Public.String(),
	}, nil, nil)
	c.Assert(err, jc.ErrorIsNil)

	srv = s.newServer(c)
	defer srv.Stop()
	m = apiserver.ServerMacaroon(srv).Clone()
	err = apiserver.ServerBakeryService(srv).AddCaveat(m, checkers.Caveat{
		Location:  discharger.Location(),
		Condition: "true",
	})
	c.Assert(err, gc.IsNil)

	_, err = client.DischargeAll(m)
	c.Assert(err, gc.ErrorMatches, `cannot get discharge from ".*": third party refused discharge: cannot discharge: discharger cannot decode caveat id: public key mismatch`)
}

func noCheck(req *http.Request, cond, arg string) ([]checkers.Caveat, error) {
	return nil, nil
}

type fakeResource struct {
	stopped bool
}

func (r *fakeResource) Stop() error {
	r.stopped = true
	return nil
<<<<<<< HEAD
}

func (s *serverSuite) TestRootTeardown(c *gc.C) {
	s.checkRootTeardown(c, false)
}

func (s *serverSuite) TestRootTeardownClosingState(c *gc.C) {
	s.checkRootTeardown(c, true)
}

func (s *serverSuite) checkRootTeardown(c *gc.C, closeState bool) {
	root, resources := apiserver.TestingApiRootEx(s.State, closeState)
	resource := new(fakeResource)
	resources.Register(resource)

	c.Assert(resource.stopped, jc.IsFalse)
	root.Kill()
	c.Assert(resource.stopped, jc.IsTrue)

	assertStateIsOpen(c, s.State)
	root.Cleanup()
	if closeState {
		assertStateIsClosed(c, s.State)
	} else {
		assertStateIsOpen(c, s.State)
	}
}

func (s *serverSuite) TestApiHandlerTeardownInitialEnviron(c *gc.C) {
	s.checkApiHandlerTeardown(c, s.State, s.State)
}

func (s *serverSuite) TestApiHandlerTeardownOtherEnviron(c *gc.C) {
	otherState := s.Factory.MakeEnvironment(c, nil)
	s.checkApiHandlerTeardown(c, s.State, otherState)
}

func (s *serverSuite) checkApiHandlerTeardown(c *gc.C, srvSt, st *state.State) {
	handler, resources := apiserver.TestingApiHandler(c, srvSt, st)
	resource := new(fakeResource)
	resources.Register(resource)

	c.Assert(resource.stopped, jc.IsFalse)
	handler.Kill()
	c.Assert(resource.stopped, jc.IsTrue)

	assertStateIsOpen(c, st)
	handler.Cleanup()
	if srvSt == st {
		assertStateIsOpen(c, st)
	} else {
		assertStateIsClosed(c, st)
	}
}

// newServer returns a new running API server.
func (s *serverSuite) newServer(c *gc.C) *apiserver.Server {
	listener, err := net.Listen("tcp", ":0")
	c.Assert(err, jc.ErrorIsNil)
	srv, err := apiserver.NewServer(s.State, listener, apiserver.ServerConfig{
		Cert: []byte(coretesting.ServerCert),
		Key:  []byte(coretesting.ServerKey),
		Tag:  names.NewMachineTag("0"),
	})
	c.Assert(err, jc.ErrorIsNil)
	return srv
}

func assertStateIsOpen(c *gc.C, st *state.State) {
	c.Assert(st.Ping(), jc.ErrorIsNil)
}

func assertStateIsClosed(c *gc.C, st *state.State) {
	c.Assert(func() { st.Ping() }, gc.PanicMatches, "Session already closed")
=======
>>>>>>> df7923db
}<|MERGE_RESOLUTION|>--- conflicted
+++ resolved
@@ -372,33 +372,6 @@
 func (r *fakeResource) Stop() error {
 	r.stopped = true
 	return nil
-<<<<<<< HEAD
-}
-
-func (s *serverSuite) TestRootTeardown(c *gc.C) {
-	s.checkRootTeardown(c, false)
-}
-
-func (s *serverSuite) TestRootTeardownClosingState(c *gc.C) {
-	s.checkRootTeardown(c, true)
-}
-
-func (s *serverSuite) checkRootTeardown(c *gc.C, closeState bool) {
-	root, resources := apiserver.TestingApiRootEx(s.State, closeState)
-	resource := new(fakeResource)
-	resources.Register(resource)
-
-	c.Assert(resource.stopped, jc.IsFalse)
-	root.Kill()
-	c.Assert(resource.stopped, jc.IsTrue)
-
-	assertStateIsOpen(c, s.State)
-	root.Cleanup()
-	if closeState {
-		assertStateIsClosed(c, s.State)
-	} else {
-		assertStateIsOpen(c, s.State)
-	}
 }
 
 func (s *serverSuite) TestApiHandlerTeardownInitialEnviron(c *gc.C) {
@@ -407,6 +380,7 @@
 
 func (s *serverSuite) TestApiHandlerTeardownOtherEnviron(c *gc.C) {
 	otherState := s.Factory.MakeEnvironment(c, nil)
+	defer otherState.Close()
 	s.checkApiHandlerTeardown(c, s.State, otherState)
 }
 
@@ -418,14 +392,6 @@
 	c.Assert(resource.stopped, jc.IsFalse)
 	handler.Kill()
 	c.Assert(resource.stopped, jc.IsTrue)
-
-	assertStateIsOpen(c, st)
-	handler.Cleanup()
-	if srvSt == st {
-		assertStateIsOpen(c, st)
-	} else {
-		assertStateIsClosed(c, st)
-	}
 }
 
 // newServer returns a new running API server.
@@ -439,14 +405,4 @@
 	})
 	c.Assert(err, jc.ErrorIsNil)
 	return srv
-}
-
-func assertStateIsOpen(c *gc.C, st *state.State) {
-	c.Assert(st.Ping(), jc.ErrorIsNil)
-}
-
-func assertStateIsClosed(c *gc.C, st *state.State) {
-	c.Assert(func() { st.Ping() }, gc.PanicMatches, "Session already closed")
-=======
->>>>>>> df7923db
 }