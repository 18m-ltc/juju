// Copyright 2013 Canonical Ltd.
// Licensed under the AGPLv3, see LICENCE file for details.

package common

import (
	stderrors "errors"
	"fmt"
<<<<<<< HEAD
	"strings"
=======
	"net/http"
>>>>>>> eaecfa99

	"github.com/juju/errors"
	"github.com/juju/names"
	"github.com/juju/txn"
	"gopkg.in/macaroon.v1"

	"github.com/juju/juju/apiserver/params"
	"github.com/juju/juju/leadership"
	"github.com/juju/juju/state"
)

type notSupportedError struct {
	tag       names.Tag
	operation string
}

func (e *notSupportedError) Error() string {
	return fmt.Sprintf("entity %q does not support %s", e.tag, e.operation)
}

func NotSupportedError(tag names.Tag, operation string) error {
	return &notSupportedError{tag, operation}
}

type noAddressSetError struct {
	unitTag     names.UnitTag
	addressName string
}

func (e *noAddressSetError) Error() string {
	return fmt.Sprintf("%q has no %s address set", e.unitTag, e.addressName)
}

func NoAddressSetError(unitTag names.UnitTag, addressName string) error {
	return &noAddressSetError{unitTag, addressName}
}

func IsNoAddressSetError(err error) bool {
	_, ok := err.(*noAddressSetError)
	return ok
}

type unknownEnvironmentError struct {
	uuid string
}

func (e *unknownEnvironmentError) Error() string {
	return fmt.Sprintf("unknown environment: %q", e.uuid)
}

func UnknownEnvironmentError(uuid string) error {
	return &unknownEnvironmentError{uuid: uuid}
}

func IsUnknownEnviromentError(err error) bool {
	_, ok := err.(*unknownEnvironmentError)
	return ok
}

// DischargeRequiredError is the error returned when a macaroon requires discharging
// to complete authentication.
type DischargeRequiredError struct {
	Cause    error
	Macaroon *macaroon.Macaroon
}

// Error implements the error interface.
func (e *DischargeRequiredError) Error() string {
	return e.Cause.Error()
}

// IsDischargeRequiredError reports whether the cause
// of the error is a *DischargeRequiredError.
func IsDischargeRequiredError(err error) bool {
	_, ok := errors.Cause(err).(*DischargeRequiredError)
	return ok
}

var (
	ErrBadId              = stderrors.New("id not found")
	ErrBadCreds           = stderrors.New("invalid entity name or password")
	ErrPerm               = stderrors.New("permission denied")
	ErrNotLoggedIn        = stderrors.New("not logged in")
	ErrUnknownWatcher     = stderrors.New("unknown watcher id")
	ErrUnknownPinger      = stderrors.New("unknown pinger id")
	ErrStoppedWatcher     = stderrors.New("watcher has been stopped")
	ErrBadRequest         = stderrors.New("invalid request")
	ErrTryAgain           = stderrors.New("try again")
	ErrActionNotAvailable = stderrors.New("action no longer available")
)

// OperationBlockedError returns an error which signifies that
// an operation has been blocked; the message should describe
// what has been blocked.
func OperationBlockedError(msg string) error {
	if msg == "" {
		msg = "the operation has been blocked"
	}
	return &params.Error{
		Code:    params.CodeOperationBlocked,
		Message: msg,
	}
}

var singletonErrorCodes = map[error]string{
	state.ErrCannotEnterScopeYet: params.CodeCannotEnterScopeYet,
	state.ErrCannotEnterScope:    params.CodeCannotEnterScope,
	state.ErrUnitHasSubordinates: params.CodeUnitHasSubordinates,
	state.ErrDead:                params.CodeDead,
	txn.ErrExcessiveContention:   params.CodeExcessiveContention,
	leadership.ErrClaimDenied:    params.CodeLeadershipClaimDenied,
	ErrBadId:                     params.CodeNotFound,
	ErrBadCreds:                  params.CodeUnauthorized,
	ErrPerm:                      params.CodeUnauthorized,
	ErrNotLoggedIn:               params.CodeUnauthorized,
	ErrUnknownWatcher:            params.CodeNotFound,
	ErrStoppedWatcher:            params.CodeStopped,
	ErrTryAgain:                  params.CodeTryAgain,
	ErrActionNotAvailable:        params.CodeActionNotAvailable,
}

func singletonCode(err error) (string, bool) {
	// All error types may not be hashable; deal with
	// that by catching the panic if we try to look up
	// a non-hashable type.
	defer func() {
		recover()
	}()
	code, ok := singletonErrorCodes[err]
	return code, ok
}

// ServerErrorAndStatus is like ServerError but also
// returns an HTTP status code appropriate for using
// in a response holding the given error.
func ServerErrorAndStatus(err error) (*params.Error, int) {
	err1 := ServerError(err)
	if err1 == nil {
		return nil, http.StatusOK
	}
	status := http.StatusInternalServerError
	switch err1.Code {
	case params.CodeUnauthorized:
		status = http.StatusUnauthorized
	case params.CodeNotFound:
		status = http.StatusNotFound
	case params.CodeBadRequest:
		status = http.StatusBadRequest
	case params.CodeMethodNotAllowed:
		status = http.StatusMethodNotAllowed
	case params.CodeOperationBlocked:
		// This should really be http.StatusForbidden but earlier versions
		// of juju clients rely on the 400 status, so we leave it like that.
		status = http.StatusBadRequest
	case params.CodeForbidden:
		status = http.StatusForbidden
	case params.CodeDischargeRequired:
		status = http.StatusUnauthorized
	}
	return err1, status
}

// ServerError returns an error suitable for returning to an API
// client, with an error code suitable for various kinds of errors
// generated in packages outside the API.
func ServerError(err error) *params.Error {
	if err == nil {
		return nil
	}
	msg := err.Error()
	// Skip past annotations when looking for the code.
	err = errors.Cause(err)
	code, ok := singletonCode(err)
	var info *params.ErrorInfo
	switch {
	case ok:
	case errors.IsUnauthorized(err):
		code = params.CodeUnauthorized
	case errors.IsNotFound(err):
		code = params.CodeNotFound
	case errors.IsAlreadyExists(err):
		code = params.CodeAlreadyExists
	case errors.IsNotAssigned(err):
		code = params.CodeNotAssigned
	case state.IsHasAssignedUnitsError(err):
		code = params.CodeHasAssignedUnits
	case IsNoAddressSetError(err):
		code = params.CodeNoAddressSet
	case errors.IsNotProvisioned(err):
		code = params.CodeNotProvisioned
	case state.IsUpgradeInProgressError(err):
		code = params.CodeUpgradeInProgress
	case state.IsHasAttachmentsError(err):
		code = params.CodeMachineHasAttachedStorage
	case IsUnknownEnviromentError(err):
		code = params.CodeNotFound
	case errors.IsNotSupported(err):
		code = params.CodeNotSupported
	case errors.IsBadRequest(err):
		code = params.CodeBadRequest
	case errors.IsMethodNotAllowed(err):
		code = params.CodeMethodNotAllowed
	default:
		if err, ok := err.(*DischargeRequiredError); ok {
			code = params.CodeDischargeRequired
			info = &params.ErrorInfo{
				Macaroon: err.Macaroon,
				// One macaroon fits all.
				MacaroonPath: "/",
			}
			break
		}
		code = params.ErrCode(err)
	}
	return &params.Error{
		Message: msg,
		Code:    code,
		Info:    info,
	}
}

func DestroyErr(desc string, ids, errs []string) error {
	// TODO(waigani) refactor DestroyErr to take a map of ids to errors.
	if len(errs) == 0 {
		return nil
	}
	msg := "some %s were not destroyed"
	if len(errs) == len(ids) {
		msg = "no %s were destroyed"
	}
	msg = fmt.Sprintf(msg, desc)
	return errors.Errorf("%s: %s", msg, strings.Join(errs, "; "))
}<|MERGE_RESOLUTION|>--- conflicted
+++ resolved
@@ -6,11 +6,8 @@
 import (
 	stderrors "errors"
 	"fmt"
-<<<<<<< HEAD
+	"net/http"
 	"strings"
-=======
-	"net/http"
->>>>>>> eaecfa99
 
 	"github.com/juju/errors"
 	"github.com/juju/names"
