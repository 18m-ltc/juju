package openstack

import (
	. "launchpad.net/gocheck"
	"launchpad.net/goyaml"
	"launchpad.net/juju-core/environs"
	"launchpad.net/juju-core/environs/config"
	"os"
)

type ConfigSuite struct {
	savedVars map[string]string
}

// Ensure any environment variables a user may have set locally are reset.
var envVars = map[string]string{
	"OS_USERNAME":     "",
	"OS_PASSWORD":     "",
	"OS_TENANT_NAME":  "",
	"OS_AUTH_URL":     "",
	"OS_REGION_NAME":  "",
	"NOVA_USERNAME":   "",
	"NOVA_PASSWORD":   "",
	"NOVA_PROJECT_ID": "",
	"NOVA_REGION":     "",
}

var _ = Suite(&ConfigSuite{})

// configTest specifies a config parsing test, checking that env when
// parsed as the openstack section of a config file matches
// baseConfigResult when mutated by the mutate function, or that the
// parse matches the given error.
type configTest struct {
	summary       string
	config        attrs
	change        attrs
	region        string
	controlBucket string
	username      string
	password      string
	tenantName    string
	authMethod    string
	authURL       string
	firewallMode  config.FirewallMode
	err           string
}

type attrs map[string]interface{}

func (t configTest) check(c *C) {
	envs := attrs{
		"environments": attrs{
			"testenv": attrs{
<<<<<<< HEAD
				"type": "openstack",
=======
				"username":    "testuser",
				"tenant-name": "sometenant",
				"auth-method": "userpass",
				"auth-url":    "http://somehost",
				"region":      "someregion",
				"type":        "openstack",
>>>>>>> e181ca9b
			},
		},
	}
	testenv := envs["environments"].(attrs)["testenv"].(attrs)
	for k, v := range t.config {
		testenv[k] = v
	}
	if _, ok := testenv["control-bucket"]; !ok {
		testenv["control-bucket"] = "x"
	}
	data, err := goyaml.Marshal(envs)
	c.Assert(err, IsNil)

	es, err := environs.ReadEnvironsBytes(data)
	c.Check(err, IsNil)

	e, err := es.Open("testenv")
	if t.change != nil {
		c.Assert(err, IsNil)

		// Testing a change in configuration.
		var old, changed, valid *config.Config
		osenv := e.(*environ)
		old = osenv.ecfg().Config
		changed, err = old.Apply(t.change)
		c.Assert(err, IsNil)

		// Keep err for validation below.
		valid, err = providerInstance.Validate(changed, old)
		if err == nil {
			err = osenv.SetConfig(valid)
		}
	}
	if t.err != "" {
		c.Check(err, ErrorMatches, t.err)
		return
	}
	c.Assert(err, IsNil)

	ecfg := e.(*environ).ecfg()
	c.Assert(ecfg.Name(), Equals, "testenv")
	c.Assert(ecfg.controlBucket(), Equals, "x")
	if t.region != "" {
		c.Assert(ecfg.region(), Equals, t.region)
	}
	if t.username != "" {
		c.Assert(ecfg.username(), Equals, t.username)
		c.Assert(ecfg.password(), Equals, t.password)
		c.Assert(ecfg.tenantName(), Equals, t.tenantName)
		c.Assert(ecfg.authURL(), Equals, t.authURL)
		expected := map[string]interface{}{
			"username":    t.username,
			"password":    t.password,
			"tenant-name": t.tenantName,
		}
		c.Assert(err, IsNil)
		actual, err := e.Provider().SecretAttrs(ecfg.Config)
		c.Assert(err, IsNil)
		c.Assert(expected, DeepEquals, actual)
	}
	if t.firewallMode != "" {
		c.Assert(ecfg.FirewallMode(), Equals, t.firewallMode)
	}
}

func (s *ConfigSuite) SetUpTest(c *C) {
	s.savedVars = make(map[string]string)
	for v, val := range envVars {
		s.savedVars[v] = os.Getenv(v)
		os.Setenv(v, val)
	}
}

func (s *ConfigSuite) TearDownTest(c *C) {
	for k, v := range s.savedVars {
		os.Setenv(k, v)
	}
}

var configTests = []configTest{
	{
		summary: "setting region",
		config: attrs{
			"region": "testreg",
		},
		region: "testreg",
	}, {
		summary: "setting region (2)",
		config: attrs{
			"region": "configtest",
		},
		region: "configtest",
	}, {
		summary: "changing region",
		config: attrs{
			"region": "configtest",
		},
		change: attrs{
			"region": "somereg",
		},
		err: `cannot change region from "configtest" to "somereg"`,
	}, {
		summary: "invalid region",
		config: attrs{
			"region": 666,
		},
		err: ".*expected string, got 666",
	}, {
		summary: "invalid username",
		config: attrs{
			"username": 666,
		},
		err: ".*expected string, got 666",
	}, {
		summary: "invalid password",
		config: attrs{
			"password": 666,
		},
		err: ".*expected string, got 666",
	}, {
		summary: "invalid tenant-name",
		config: attrs{
			"tenant-name": 666,
		},
		err: ".*expected string, got 666",
	}, {
		summary: "invalid auth-url type",
		config: attrs{
			"auth-url": 666,
		},
		err: ".*expected string, got 666",
	}, {
		summary: "invalid authorisation emthod",
		config: attrs{
			"auth-method": "invalid-method",
		},
		err: ".*invalid authorisation method.*",
	}, {
		summary: "invalid auth-url format",
		config: attrs{
			"auth-url": "invalid",
		},
		err: `invalid auth-url value "invalid"`,
	}, {
		summary: "invalid control-bucket",
		config: attrs{
			"control-bucket": 666,
		},
		err: ".*expected string, got 666",
	}, {
		summary: "changing control-bucket",
		change: attrs{
			"control-bucket": "new-x",
		},
		err: `cannot change control-bucket from "x" to "new-x"`,
	}, {
		summary: "valid auth args",
		config: attrs{
			"username":    "jujuer",
			"password":    "open sesame",
			"tenant-name": "juju tenant",
			"auth-method": "legacy",
			"auth-url":    "http://some/url",
		},
		username:   "jujuer",
		password:   "open sesame",
		tenantName: "juju tenant",
		authURL:    "http://some/url",
		authMethod: "legacy",
	}, {
		summary: "admin-secret given",
		config: attrs{
			"admin-secret": "Futumpsh",
		},
	}, {
		summary:      "default firewall-mode",
		config:       attrs{},
		firewallMode: config.FwInstance,
	}, {
		summary: "unset firewall-mode",
		config: attrs{
			"firewall-mode": "",
		},
		firewallMode: config.FwInstance,
	}, {
		summary: "instance firewall-mode",
		config: attrs{
			"firewall-mode": "instance",
		},
		firewallMode: config.FwInstance,
	}, {
		summary: "global firewall-mode",
		config: attrs{
			"firewall-mode": "global",
		},
		firewallMode: config.FwGlobal,
	},
}

func (s *ConfigSuite) TestConfig(c *C) {
	s.setupEnvCredentials()
	for i, t := range configTests {
		c.Logf("test %d: %s (%v)", i, t.summary, t.config)
		t.check(c)
	}
}

func (s *ConfigSuite) setupEnvCredentials() {
	os.Setenv("OS_USERNAME", "user")
	os.Setenv("OS_PASSWORD", "secret")
	os.Setenv("OS_AUTH_URL", "http://auth")
	os.Setenv("OS_TENANT_NAME", "sometenant")
	os.Setenv("OS_REGION_NAME", "region")
}

func (s *ConfigSuite) TestMissingRegion(c *C) {
	s.setupEnvCredentials()
	os.Setenv("OS_REGION_NAME", "")
	os.Setenv("NOVA_REGION", "")
	test := configTests[11]
	test.err = "required environment variable not set for credentials attribute: Region"
	test.check(c)
}

func (s *ConfigSuite) TestMissingUsername(c *C) {
	s.setupEnvCredentials()
	os.Setenv("OS_USERNAME", "")
	os.Setenv("NOVA_USERNAME", "")
	test := configTests[0]
	test.err = "required environment variable not set for credentials attribute: User"
	test.check(c)
}

func (s *ConfigSuite) TestMissingPassword(c *C) {
	s.setupEnvCredentials()
	os.Setenv("OS_PASSWORD", "")
	os.Setenv("NOVA_PASSWORD", "")
	test := configTests[0]
	test.err = "required environment variable not set for credentials attribute: Secrets"
	test.check(c)
}
func (s *ConfigSuite) TestMissinTenant(c *C) {
	s.setupEnvCredentials()
	os.Setenv("OS_TENANT_NAME", "")
	os.Setenv("NOVA_PROJECT_ID", "")
	test := configTests[0]
	test.err = "required environment variable not set for credentials attribute: TenantName"
	test.check(c)
}

func (s *ConfigSuite) TestMissingAuthUrl(c *C) {
	s.setupEnvCredentials()
	os.Setenv("OS_AUTH_URL", "")
	test := configTests[0]
	test.err = "required environment variable not set for credentials attribute: URL"
	test.check(c)
}

func (s *ConfigSuite) TestCredentialsFromEnv(c *C) {
	// Specify a basic configuration without credentials.
	envs := attrs{
		"environments": attrs{
			"testenv": attrs{
				"type": "openstack",
			},
		},
	}
	data, err := goyaml.Marshal(envs)
	c.Assert(err, IsNil)
	// Poke the credentials into the environment.
	s.setupEnvCredentials()
	es, err := environs.ReadEnvironsBytes(data)
	c.Check(err, IsNil)
	e, err := es.Open("testenv")
	ecfg := e.(*environ).ecfg()
	// The credentials below come from environment variables set during test setup.
	c.Assert(ecfg.username(), Equals, "user")
	c.Assert(ecfg.password(), Equals, "secret")
	c.Assert(ecfg.authURL(), Equals, "http://auth")
	c.Assert(ecfg.region(), Equals, "region")
	c.Assert(ecfg.tenantName(), Equals, "sometenant")
}<|MERGE_RESOLUTION|>--- conflicted
+++ resolved
@@ -52,16 +52,7 @@
 	envs := attrs{
 		"environments": attrs{
 			"testenv": attrs{
-<<<<<<< HEAD
 				"type": "openstack",
-=======
-				"username":    "testuser",
-				"tenant-name": "sometenant",
-				"auth-method": "userpass",
-				"auth-url":    "http://somehost",
-				"region":      "someregion",
-				"type":        "openstack",
->>>>>>> e181ca9b
 			},
 		},
 	}
