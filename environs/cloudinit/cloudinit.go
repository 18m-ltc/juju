// Copyright 2012, 2013 Canonical Ltd.
// Licensed under the AGPLv3, see LICENCE file for details.

package cloudinit

import (
	"encoding/base64"
	"encoding/json"
	"fmt"
	"path"
	"strings"

	"launchpad.net/goyaml"

	"launchpad.net/juju-core/agent"
	agenttools "launchpad.net/juju-core/agent/tools"
	"launchpad.net/juju-core/cloudinit"
	"launchpad.net/juju-core/constraints"
	"launchpad.net/juju-core/environs/config"
	"launchpad.net/juju-core/instance"
	"launchpad.net/juju-core/log/syslog"
	"launchpad.net/juju-core/names"
	"launchpad.net/juju-core/state"
	"launchpad.net/juju-core/state/api"
	coretools "launchpad.net/juju-core/tools"
	"launchpad.net/juju-core/upstart"
	"launchpad.net/juju-core/utils"
)

// BootstrapStateURLFile is used to communicate to the first bootstrap node
// the URL from which to obtain important state information (instance id and
// hardware characteristics). It is a transient file, only used as the node
// is bootstrapping.
const BootstrapStateURLFile = "/tmp/provider-state-url"

// fileSchemePrefix is the prefix for file:// URLs.
const fileSchemePrefix = "file://"

// MachineConfig represents initialization information for a new juju machine.
type MachineConfig struct {
	// StateServer specifies whether the new machine will run the
	// mongo and API servers.
	StateServer bool

	// StateServerCert and StateServerKey hold the state server
	// certificate and private key in PEM format; they are required when
	// StateServer is set, and ignored otherwise.
	StateServerCert []byte
	StateServerKey  []byte

	// StatePort specifies the TCP port that will be used
	// by the MongoDB server. It must be non-zero
	// if StateServer is true.
	StatePort int

	// APIPort specifies the TCP port that will be used
	// by the API server. It must be non-zero
	// if StateServer is true.
	APIPort int

	// StateInfo holds the means for the new instance to communicate with the
	// juju state. Unless the new machine is running a state server (StateServer is
	// set), there must be at least one state server address supplied.
	// The entity name must match that of the machine being started,
	// or be empty when starting a state server.
	StateInfo *state.Info

	// APIInfo holds the means for the new instance to communicate with the
	// juju state API. Unless the new machine is running a state server (StateServer is
	// set), there must be at least one state server address supplied.
	// The entity name must match that of the machine being started,
	// or be empty when starting a state server.
	APIInfo *api.Info

	// MachineNonce is set at provisioning/bootstrap time and used to
	// ensure the agent is running on the correct instance.
	MachineNonce string

	// Tools is juju tools to be used on the new machine.
	Tools *coretools.Tools

	// DataDir holds the directory that juju state will be put in the new
	// machine.
	DataDir string

	// MachineId identifies the new machine.
	MachineId string

	// MachineContainerType specifies the type of container that the machine
	// is.  If the machine is not a container, then the type is "".
	MachineContainerType instance.ContainerType

	// AuthorizedKeys specifies the keys that are allowed to
	// connect to the machine (see cloudinit.SSHAddAuthorizedKeys)
	// If no keys are supplied, there can be no ssh access to the node.
	// On a bootstrap machine, that is fatal. On other
	// machines it will mean that the ssh, scp and debug-hooks
	// commands cannot work.
	AuthorizedKeys string

	// AgentEnvironment defines additional configuration variables to set in
	// the machine agent config.
	AgentEnvironment map[string]string

	// Config holds the initial environment configuration.
	Config *config.Config

	// Constraints holds the initial environment constraints.
	Constraints constraints.Value

	// StateInfoURL is the URL of a file which contains information about the state server machines.
	StateInfoURL string

	// DisableSSLHostnameVerification can be set to true to tell cloud-init
	// that it shouldn't verify SSL certificates
	DisableSSLHostnameVerification bool
}

func base64yaml(m *config.Config) string {
	data, err := goyaml.Marshal(m.AllAttrs())
	if err != nil {
		// can't happen, these values have been validated a number of times
		panic(err)
	}
	return base64.StdEncoding.EncodeToString(data)
}

func New(cfg *MachineConfig) (*cloudinit.Config, error) {
	c := cloudinit.New()
	return Configure(cfg, c)
}

func Configure(cfg *MachineConfig, c *cloudinit.Config) (*cloudinit.Config, error) {
	if err := verifyConfig(cfg); err != nil {
		return nil, err
	}
	c.AddSSHAuthorizedKeys(cfg.AuthorizedKeys)
	c.AddPackage("git")
	// Perfectly reasonable to install lxc on environment instances and kvm
	// containers.
	if cfg.MachineContainerType != instance.LXC {
		c.AddPackage("lxc")
	}

	c.AddScripts(
		"set -xe", // ensure we run all the scripts or abort.
		fmt.Sprintf("mkdir -p %s", cfg.DataDir),
		"mkdir -p /var/log/juju")

	wgetCommand := "wget --no-verbose -O -"
	if cfg.DisableSSLHostnameVerification {
		wgetCommand = "wget --no-check-certificate --no-verbose -O -"
	}
	// Make a directory for the tools to live in, then fetch the
	// tools and unarchive them into it.
	var copyCmd string
	if strings.HasPrefix(cfg.Tools.URL, fileSchemePrefix) {
		copyCmd = fmt.Sprintf("cp %s $bin/tools.tar.gz", shquote(cfg.Tools.URL[len(fileSchemePrefix):]))
	} else {
		copyCmd = fmt.Sprintf("wget --no-verbose -O $bin/tools.tar.gz %s", shquote(cfg.Tools.URL))
	}
	toolsJson, err := json.Marshal(cfg.Tools)
	if err != nil {
		return nil, err
	}
	c.AddScripts(
		"bin="+shquote(cfg.jujuTools()),
		"mkdir -p $bin",
<<<<<<< HEAD
		fmt.Sprintf("%s %s | tee $bin/tools.tar.gz | sha256sum > $bin/juju%s.sha256",
			wgetCommand, shquote(cfg.Tools.URL), cfg.Tools.Version),
=======
		copyCmd,
		fmt.Sprintf("sha256sum $bin/tools.tar.gz > $bin/juju%s.sha256", cfg.Tools.Version),
>>>>>>> b4ee01a1
		fmt.Sprintf(`grep '%s' $bin/juju%s.sha256 || (echo "Tools checksum mismatch"; exit 1)`,
			cfg.Tools.SHA256, cfg.Tools.Version),
		fmt.Sprintf("tar zxf $bin/tools.tar.gz -C $bin"),
		fmt.Sprintf("rm $bin/tools.tar.gz && rm $bin/juju%s.sha256", cfg.Tools.Version),
		fmt.Sprintf("printf %%s %s > $bin/downloaded-tools.txt", shquote(string(toolsJson))),
	)

	if err := cfg.addLogging(c); err != nil {
		return nil, err
	}

	// We add the machine agent's configuration info
	// before running bootstrap-state so that bootstrap-state
	// has a chance to rerwrite it to change the password.
	// It would be cleaner to change bootstrap-state to
	// be responsible for starting the machine agent itself,
	// but this would not be backwardly compatible.
	machineTag := names.MachineTag(cfg.MachineId)
	_, err = cfg.addAgentInfo(c, machineTag)
	if err != nil {
		return nil, err
	}

	if cfg.StateServer {
		// disable the default mongodb installed by the mongodb-server package.
		c.AddBootCmd(`echo ENABLE_MONGODB="no" > /etc/default/mongodb`)

		if cfg.NeedMongoPPA() {
			c.AddAptSource("ppa:juju/stable", "1024R/C8068B11")
		}
		c.AddPackage("mongodb-server")
		certKey := string(cfg.StateServerCert) + string(cfg.StateServerKey)
		c.AddFile(cfg.dataFile("server.pem"), certKey, 0600)
		if err := cfg.addMongoToBoot(c); err != nil {
			return nil, err
		}
		// We temporarily give bootstrap-state a directory
		// of its own so that it can get the state info via the
		// same mechanism as other jujud commands.
		acfg, err := cfg.addAgentInfo(c, "bootstrap")
		if err != nil {
			return nil, err
		}
		c.AddScripts(
			fmt.Sprintf("echo %s > %s", shquote(cfg.StateInfoURL), BootstrapStateURLFile),
			// The bootstrapping is always run with debug on.
			cfg.jujuTools()+"/jujud bootstrap-state"+
				" --data-dir "+shquote(cfg.DataDir)+
				" --env-config "+shquote(base64yaml(cfg.Config))+
				" --constraints "+shquote(cfg.Constraints.String())+
				" --debug",
			"rm -rf "+shquote(acfg.Dir()),
		)
	}

	if err := cfg.addMachineAgentToBoot(c, machineTag, cfg.MachineId); err != nil {
		return nil, err
	}

	// general options
	c.SetAptUpgrade(true)
	c.SetAptUpdate(true)
	c.SetOutput(cloudinit.OutAll, "| tee -a /var/log/cloud-init-output.log", "")
	return c, nil
}

func (cfg *MachineConfig) addLogging(c *cloudinit.Config) error {
	var configRenderer syslog.SyslogConfigRenderer
	if cfg.StateServer {
		configRenderer = syslog.NewAccumulateConfig(
			names.MachineTag(cfg.MachineId))
	} else {
		configRenderer = syslog.NewForwardConfig(
			names.MachineTag(cfg.MachineId), cfg.stateHostAddrs())
	}
	content, err := configRenderer.Render()
	if err != nil {
		return err
	}
	c.AddFile("/etc/rsyslog.d/25-juju.conf", string(content), 0600)
	c.AddRunCmd("restart rsyslog")
	return nil
}

func (cfg *MachineConfig) dataFile(name string) string {
	return path.Join(cfg.DataDir, name)
}

func (cfg *MachineConfig) agentConfig(tag string) (agent.Config, error) {
	// TODO for HAState: the stateHostAddrs and apiHostAddrs here assume that
	// if the machine is a stateServer then to use localhost.  This may be
	// sufficient, but needs thought in the new world order.
	var password string
	if cfg.StateInfo == nil {
		password = cfg.APIInfo.Password
	} else {
		password = cfg.StateInfo.Password
	}
	var configParams = agent.AgentConfigParams{
		DataDir:        cfg.DataDir,
		Tag:            tag,
		Password:       password,
		Nonce:          cfg.MachineNonce,
		StateAddresses: cfg.stateHostAddrs(),
		APIAddresses:   cfg.apiHostAddrs(),
		CACert:         cfg.StateInfo.CACert,
		Values:         cfg.AgentEnvironment,
	}
	if cfg.StateServer {
		return agent.NewStateMachineConfig(
			agent.StateMachineConfigParams{
				AgentConfigParams: configParams,
				StateServerCert:   cfg.StateServerCert,
				StateServerKey:    cfg.StateServerKey,
				StatePort:         cfg.StatePort,
				APIPort:           cfg.APIPort,
			})
	}
	return agent.NewAgentConfig(configParams)
}

// addAgentInfo adds agent-required information to the agent's directory
// and returns the agent directory name.
func (cfg *MachineConfig) addAgentInfo(c *cloudinit.Config, tag string) (agent.Config, error) {
	acfg, err := cfg.agentConfig(tag)
	if err != nil {
		return nil, err
	}
	cmds, err := acfg.WriteCommands()
	if err != nil {
		return nil, err
	}
	c.AddScripts(cmds...)
	return acfg, nil
}

func (cfg *MachineConfig) addMachineAgentToBoot(c *cloudinit.Config, tag, machineId string) error {
	// Make the agent run via a symbolic link to the actual tools
	// directory, so it can upgrade itself without needing to change
	// the upstart script.
	toolsDir := agenttools.ToolsDir(cfg.DataDir, tag)
	// TODO(dfc) ln -nfs, so it doesn't fail if for some reason that the target already exists
	c.AddScripts(fmt.Sprintf("ln -s %v %s", cfg.Tools.Version, shquote(toolsDir)))

	name := "jujud-" + tag
	conf := upstart.MachineAgentUpstartService(name, toolsDir, cfg.DataDir, "/var/log/juju/", tag, machineId, nil)
	cmds, err := conf.InstallCommands()
	if err != nil {
		return fmt.Errorf("cannot make cloud-init upstart script for the %s agent: %v", tag, err)
	}
	c.AddScripts(cmds...)
	return nil
}

func (cfg *MachineConfig) addMongoToBoot(c *cloudinit.Config) error {
	dbDir := path.Join(cfg.DataDir, "db")
	c.AddScripts(
		"mkdir -p "+dbDir+"/journal",
		"chmod 0700 "+dbDir,
		// Otherwise we get three files with 100M+ each, which takes time.
		"dd bs=1M count=1 if=/dev/zero of="+dbDir+"/journal/prealloc.0",
		"dd bs=1M count=1 if=/dev/zero of="+dbDir+"/journal/prealloc.1",
		"dd bs=1M count=1 if=/dev/zero of="+dbDir+"/journal/prealloc.2",
	)

	conf := upstart.MongoUpstartService("juju-db", cfg.DataDir, dbDir, cfg.StatePort)
	cmds, err := conf.InstallCommands()
	if err != nil {
		return fmt.Errorf("cannot make cloud-init upstart script for the state database: %v", err)
	}
	c.AddScripts(cmds...)
	return nil
}

// versionDir converts a tools URL into a name
// to use as a directory for storing the tools executables in
// by using the last element stripped of its extension.
func versionDir(toolsURL string) string {
	name := path.Base(toolsURL)
	ext := path.Ext(name)
	return name[:len(name)-len(ext)]
}

func (cfg *MachineConfig) jujuTools() string {
	return agenttools.SharedToolsDir(cfg.DataDir, cfg.Tools.Version)
}

func (cfg *MachineConfig) stateHostAddrs() []string {
	var hosts []string
	if cfg.StateServer {
		hosts = append(hosts, fmt.Sprintf("localhost:%d", cfg.StatePort))
	}
	if cfg.StateInfo != nil {
		hosts = append(hosts, cfg.StateInfo.Addrs...)
	}
	return hosts
}

func (cfg *MachineConfig) apiHostAddrs() []string {
	var hosts []string
	if cfg.StateServer {
		hosts = append(hosts, fmt.Sprintf("localhost:%d", cfg.APIPort))
	}
	if cfg.APIInfo != nil {
		hosts = append(hosts, cfg.APIInfo.Addrs...)
	}
	return hosts
}

func (cfg *MachineConfig) NeedMongoPPA() bool {
	series := cfg.Tools.Version.Series
	// 11.10 and earlier are not supported.
	// 13.04 and later ship a compatible version in the archive.
	return series == "precise" || series == "quantal"
}

func shquote(p string) string {
	return utils.ShQuote(p)
}

type requiresError string

func (e requiresError) Error() string {
	return "invalid machine configuration: missing " + string(e)
}

func verifyConfig(cfg *MachineConfig) (err error) {
	defer utils.ErrorContextf(&err, "invalid machine configuration")
	if !names.IsMachine(cfg.MachineId) {
		return fmt.Errorf("invalid machine id")
	}
	if cfg.DataDir == "" {
		return fmt.Errorf("missing var directory")
	}
	if cfg.Tools == nil {
		return fmt.Errorf("missing tools")
	}
	if cfg.Tools.URL == "" {
		return fmt.Errorf("missing tools URL")
	}
	if cfg.StateInfo == nil {
		return fmt.Errorf("missing state info")
	}
	if len(cfg.StateInfo.CACert) == 0 {
		return fmt.Errorf("missing CA certificate")
	}
	if cfg.APIInfo == nil {
		return fmt.Errorf("missing API info")
	}
	if len(cfg.APIInfo.CACert) == 0 {
		return fmt.Errorf("missing API CA certificate")
	}
	if cfg.StateServer {
		if cfg.Config == nil {
			return fmt.Errorf("missing environment configuration")
		}
		if cfg.StateInfo.Tag != "" {
			return fmt.Errorf("entity tag must be blank when starting a state server")
		}
		if cfg.APIInfo.Tag != "" {
			return fmt.Errorf("entity tag must be blank when starting a state server")
		}
		if len(cfg.StateServerCert) == 0 {
			return fmt.Errorf("missing state server certificate")
		}
		if len(cfg.StateServerKey) == 0 {
			return fmt.Errorf("missing state server private key")
		}
		if cfg.StatePort == 0 {
			return fmt.Errorf("missing state port")
		}
		if cfg.APIPort == 0 {
			return fmt.Errorf("missing API port")
		}
	} else {
		if len(cfg.StateInfo.Addrs) == 0 {
			return fmt.Errorf("missing state hosts")
		}
		if cfg.StateInfo.Tag != names.MachineTag(cfg.MachineId) {
			return fmt.Errorf("entity tag must match started machine")
		}
		if len(cfg.APIInfo.Addrs) == 0 {
			return fmt.Errorf("missing API hosts")
		}
		if cfg.APIInfo.Tag != names.MachineTag(cfg.MachineId) {
			return fmt.Errorf("entity tag must match started machine")
		}
	}
	if cfg.MachineNonce == "" {
		return fmt.Errorf("missing machine nonce")
	}
	return nil
}<|MERGE_RESOLUTION|>--- conflicted
+++ resolved
@@ -147,9 +147,9 @@
 		fmt.Sprintf("mkdir -p %s", cfg.DataDir),
 		"mkdir -p /var/log/juju")
 
-	wgetCommand := "wget --no-verbose -O -"
+	wgetCommand := "wget"
 	if cfg.DisableSSLHostnameVerification {
-		wgetCommand = "wget --no-check-certificate --no-verbose -O -"
+		wgetCommand = "wget --no-check-certificate"
 	}
 	// Make a directory for the tools to live in, then fetch the
 	// tools and unarchive them into it.
@@ -157,7 +157,7 @@
 	if strings.HasPrefix(cfg.Tools.URL, fileSchemePrefix) {
 		copyCmd = fmt.Sprintf("cp %s $bin/tools.tar.gz", shquote(cfg.Tools.URL[len(fileSchemePrefix):]))
 	} else {
-		copyCmd = fmt.Sprintf("wget --no-verbose -O $bin/tools.tar.gz %s", shquote(cfg.Tools.URL))
+		copyCmd = fmt.Sprintf("%s --no-verbose -O $bin/tools.tar.gz %s", wgetCommand, shquote(cfg.Tools.URL))
 	}
 	toolsJson, err := json.Marshal(cfg.Tools)
 	if err != nil {
@@ -166,13 +166,8 @@
 	c.AddScripts(
 		"bin="+shquote(cfg.jujuTools()),
 		"mkdir -p $bin",
-<<<<<<< HEAD
-		fmt.Sprintf("%s %s | tee $bin/tools.tar.gz | sha256sum > $bin/juju%s.sha256",
-			wgetCommand, shquote(cfg.Tools.URL), cfg.Tools.Version),
-=======
 		copyCmd,
 		fmt.Sprintf("sha256sum $bin/tools.tar.gz > $bin/juju%s.sha256", cfg.Tools.Version),
->>>>>>> b4ee01a1
 		fmt.Sprintf(`grep '%s' $bin/juju%s.sha256 || (echo "Tools checksum mismatch"; exit 1)`,
 			cfg.Tools.SHA256, cfg.Tools.Version),
 		fmt.Sprintf("tar zxf $bin/tools.tar.gz -C $bin"),
