--- conflicted
+++ resolved
@@ -101,7 +101,6 @@
 	tmpdir string
 }
 
-<<<<<<< HEAD
 // UseDefaultTmpDir may be passed into NewFileStorageWriter
 // for the tmpdir argument, to signify that the default
 // value should be used. See NewFileStorageWriter for more.
@@ -119,10 +118,7 @@
 // If tmpdir == UseDefaultTmpDir, it will be created when Put is invoked,
 // and will be removed afterwards. If tmpdir != UseDefaultTmpDir, it must
 // already exist, and will never be removed.
-func NewFileStorageWriter(path, tmpdir string) (environs.Storage, error) {
-=======
-func NewFileStorageWriter(path string) (storage.Storage, error) {
->>>>>>> b11f560f
+func NewFileStorageWriter(path, tmpdir string) (storage.Storage, error) {
 	reader, err := NewFileStorageReader(path)
 	if err != nil {
 		return nil, err
