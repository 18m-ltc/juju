--- conflicted
+++ resolved
@@ -60,24 +60,16 @@
 	}
 	// Generate a new key pair and certificate for
 	// the newly bootstrapped instance.
-<<<<<<< HEAD
 	certPEM, keyPEM, err := generateCert(environ.Name(), caCert, caKey)
 	if err != nil {
 		return fmt.Errorf("cannot generate bootstrap certificate: %v", err)
 	}
-	return environ.Bootstrap(uploadTools, append(certPEM, keyPEM...))
+	return environ.Bootstrap(uploadTools, certPEM, keyPEM)
 }
 
 func writeCertFileToHome(name string, data []byte) error {
 	path := filepath.Join(os.Getenv("HOME"), ".juju", name)
 	return ioutil.WriteFile(path, data, 0600)
-=======
-	cert, key, err := generateCert(environ.Name(), caCert, caKey)
-	if err != nil {
-		return fmt.Errorf("cannot generate bootstrap certificate: %v", err)
-	}
-	return environ.Bootstrap(uploadTools, cert, key)
->>>>>>> 16e5cbb3
 }
 
 const keyBits = 1024
@@ -120,7 +112,6 @@
 	return certPEM, keyPEM, nil
 }
 
-<<<<<<< HEAD
 func generateCert(envName string, caCertPEM, caKeyPEM []byte) (certPEM, keyPEM []byte, err error) {
 	tlsCert, err := tls.X509KeyPair(caCertPEM, caKeyPEM)
 	if err != nil {
@@ -141,10 +132,6 @@
 		return nil, nil, fmt.Errorf("CA private key has unexpected type %T", tlsCert.PrivateKey)
 	}
 	key, err := rsa.GenerateKey(rand.Reader, keyBits)
-=======
-func generateCert(envName string, caCert *x509.Certificate, caKey *rsa.PrivateKey) (cert, key []byte, err error) {
-	priv, err := rsa.GenerateKey(rand.Reader, keyBits)
->>>>>>> 16e5cbb3
 	if err != nil {
 		return nil, nil, fmt.Errorf("cannot generate key: %v", err)
 	}
@@ -167,27 +154,15 @@
 	if err != nil {
 		return nil, nil, err
 	}
-<<<<<<< HEAD
 	certPEM = pem.EncodeToMemory(&pem.Block{
 		Type:  "CERTIFICATE",
 		Bytes: certDER,
 	})
 	keyPEM = pem.EncodeToMemory(&pem.Block{
-=======
-	cert = pem.EncodeToMemory(&pem.Block{
-		Type:  "CERTIFICATE",
-		Bytes: certDER,
-	})
-	key = pem.EncodeToMemory(&pem.Block{
->>>>>>> 16e5cbb3
 		Type:  "RSA PRIVATE KEY",
 		Bytes: x509.MarshalPKCS1PrivateKey(key),
 	})
-<<<<<<< HEAD
 	return certPEM, keyPEM, nil
-=======
-	return cert, key, nil
->>>>>>> 16e5cbb3
 }
 
 func bigIntHash(n *big.Int) []byte {
