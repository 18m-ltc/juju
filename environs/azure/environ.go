// Copyright 2013 Canonical Ltd.
// Licensed under the AGPLv3, see LICENCE file for details.

package azure

import (
	"fmt"
	"sync"

	"launchpad.net/gwacl"
	"launchpad.net/juju-core/agent/tools"
	"launchpad.net/juju-core/constraints"
	"launchpad.net/juju-core/environs"
	"launchpad.net/juju-core/environs/cloudinit"
	"launchpad.net/juju-core/environs/config"
	"launchpad.net/juju-core/instance"
	"launchpad.net/juju-core/state"
	"launchpad.net/juju-core/state/api"
)

const (
	// In our initial implementation, each instance gets its own hosted
	// service, deployment and role in Azure.  The role always gets this
	// hostname (instance==service).
	roleHostname = "default"

	// deploymentSlot says in which slot to deploy instances.  Azure
	// supports 'Production' or 'Staging'.
	// This provider always deploys to Production.  Think twice about
	// changing that: DNS names in the staging slot work differently from
	// those in the production slot.  In Staging, Azure assigns an
	// arbitrary hostname that we can then extract from the deployment's
	// URL.  In Production, the hostname in the deployment URL does not
	// actually seem to resolve; instead, the service name is used as the
	// DNS name, with ".cloudapp.net" appended.
	deploymentSlot = "Production"

	// Address space of the virtual network used by the nodes in this
	// environement, in CIDR notation. This is the network used for
	// machine-to-machine communication.
	networkDefinition = "10.0.0.0/8"
)

type azureEnviron struct {
	// Except where indicated otherwise, all fields in this object should
	// only be accessed using a lock or a snapshot.
	sync.Mutex

	// name is immutable; it does not need locking.
	name string

	// ecfg is the environment's Azure-specific configuration.
	ecfg *azureEnvironConfig

	// storage is this environ's own private storage.
	storage environs.Storage

	// publicStorage is the public storage that this environ uses.
	publicStorage environs.StorageReader
}

// azureEnviron implements Environ.
var _ environs.Environ = (*azureEnviron)(nil)

// NewEnviron creates a new azureEnviron.
func NewEnviron(cfg *config.Config) (*azureEnviron, error) {
	env := azureEnviron{name: cfg.Name()}
	err := env.SetConfig(cfg)
	if err != nil {
		return nil, err
	}

	// Set up storage.
	env.storage = &azureStorage{
		storageContext: &environStorageContext{environ: &env},
	}

	// Set up public storage.
	publicContext := publicEnvironStorageContext{environ: &env}
	if publicContext.getContainer() == "" {
		// No public storage configured.  Use EmptyStorage.
		env.publicStorage = environs.EmptyStorage
	} else {
		// Set up real public storage.
		env.publicStorage = &azureStorage{storageContext: &publicContext}
	}

	return &env, nil
}

// Name is specified in the Environ interface.
func (env *azureEnviron) Name() string {
	return env.name
}

// getSnapshot produces an atomic shallow copy of the environment object.
// Whenever you need to access the environment object's fields without
// modifying them, get a snapshot and read its fields instead.  You will
// get a consistent view of the fields without any further locking.
// If you do need to modify the environment's fields, do not get a snapshot
// but lock the object throughout the critical section.
func (env *azureEnviron) getSnapshot() *azureEnviron {
	env.Lock()
	defer env.Unlock()

	// Copy the environment.  (Not the pointer, the environment itself.)
	// This is a shallow copy.
	snap := *env
	// Reset the snapshot's mutex, because we just copied it while we
	// were holding it.  The snapshot will have a "clean," unlocked mutex.
	snap.Mutex = sync.Mutex{}
	return &snap
}

// startBootstrapInstance starts the bootstrap instance for this environment.
func (env *azureEnviron) startBootstrapInstance(cons constraints.Value) (instance.Instance, error) {
	// The bootstrap instance gets machine id "0".  This is not related to
	// instance ids or anything in Azure.  Juju assigns the machine ID.
	const machineID = "0"

	// Create an empty bootstrap state file so we can get its URL.
	// It will be updated with the instance id and hardware characteristics
	// after the bootstrap instance is started.
	stateFileURL, err := environs.CreateStateFile(env.Storage())
	if err != nil {
		return nil, err
	}
	machineConfig := environs.NewBootstrapMachineConfig(machineID, stateFileURL)

	logger.Debugf("bootstrapping environment %q", env.Name())
	possibleTools, err := environs.FindBootstrapTools(env, cons)
	if err != nil {
		return nil, err
	}
	inst, err := env.internalStartInstance(cons, possibleTools, machineConfig)
	if err != nil {
		return nil, fmt.Errorf("cannot start bootstrap instance: %v", err)
	}
	return inst, nil
}

// getAffinityGroupName returns the name of the affinity group used by all
// the Services in this environment.
func (env *azureEnviron) getAffinityGroupName() string {
	return env.getEnvPrefix() + "-ag"
}

func (env *azureEnviron) createAffinityGroup() error {
	affinityGroupName := env.getAffinityGroupName()
	azure, err := env.getManagementAPI()
	if err != nil {
		return nil
	}
	defer env.releaseManagementAPI(azure)
	snap := env.getSnapshot()
	location := snap.ecfg.Location()
	cag := gwacl.NewCreateAffinityGroup(affinityGroupName, affinityGroupName, affinityGroupName, location)
	return azure.CreateAffinityGroup(&gwacl.CreateAffinityGroupRequest{
		CreateAffinityGroup: cag})
}

func (env *azureEnviron) deleteAffinityGroup() error {
	affinityGroupName := env.getAffinityGroupName()
	azure, err := env.getManagementAPI()
	if err != nil {
		return nil
	}
	defer env.releaseManagementAPI(azure)
	return azure.DeleteAffinityGroup(&gwacl.DeleteAffinityGroupRequest{
		Name: affinityGroupName})
}

// getVirtualNetworkName returns the name of the virtual network used by all
// the VMs in this environment.
func (env *azureEnviron) getVirtualNetworkName() string {
	return env.getEnvPrefix() + "-vnet"
}

func (env *azureEnviron) createVirtualNetwork() error {
	vnetName := env.getVirtualNetworkName()
	affinityGroupName := env.getAffinityGroupName()
	azure, err := env.getManagementAPI()
	if err != nil {
		return nil
	}
	defer env.releaseManagementAPI(azure)
	virtualNetwork := gwacl.VirtualNetworkSite{
		Name:          vnetName,
		AffinityGroup: affinityGroupName,
		AddressSpacePrefixes: []string{
			networkDefinition,
		},
	}
	return azure.AddVirtualNetworkSite(&virtualNetwork)
}

func (env *azureEnviron) deleteVirtualNetwork() error {
	azure, err := env.getManagementAPI()
	if err != nil {
		return nil
	}
	defer env.releaseManagementAPI(azure)
	vnetName := env.getVirtualNetworkName()
	return azure.RemoveVirtualNetworkSite(vnetName)
}

// Bootstrap is specified in the Environ interface.
// TODO(bug 1199847): This work can be shared between providers.
func (env *azureEnviron) Bootstrap(cons constraints.Value) (err error) {
<<<<<<< HEAD
	err = environs.VerifyBootstrapInit(env)
	if err != nil {
		return err
	}

=======
>>>>>>> 38e44744
	// TODO(bug 1199847). The creation of the affinity group and the
	// virtual network is specific to the Azure provider.
	err = env.createAffinityGroup()
	if err != nil {
		return err
	}
	// If we fail after this point, clean up the affinity group.
	defer func() {
		if err != nil {
			env.deleteAffinityGroup()
		}
	}()
	err = env.createVirtualNetwork()
	if err != nil {
		return err
	}
	// If we fail after this point, clean up the virtual network.
	defer func() {
		if err != nil {
			env.deleteVirtualNetwork()
		}
	}()

	inst, err := env.startBootstrapInstance(cons)
	if err != nil {
		return err
	}
	// TODO(wallyworld) - save hardware characteristics
	err = environs.SaveState(
		env.Storage(),
		&environs.BootstrapState{StateInstances: []instance.Id{inst.Id()}})
	if err != nil {
		err2 := env.StopInstances([]instance.Instance{inst})
		if err2 != nil {
			// Failure upon failure.  Log it, but return the
			// original error.
			logger.Errorf("cannot release failed bootstrap instance: %v", err2)
		}
		return fmt.Errorf("cannot save state: %v", err)
	}

	// TODO make safe in the case of racing Bootstraps
	// If two Bootstraps are called concurrently, there's
	// no way to make sure that only one succeeds.
	return nil
}

// StateInfo is specified in the Environ interface.
func (env *azureEnviron) StateInfo() (*state.Info, *api.Info, error) {
	return environs.StateInfo(env)
}

// Config is specified in the Environ interface.
func (env *azureEnviron) Config() *config.Config {
	snap := env.getSnapshot()
	return snap.ecfg.Config
}

// SetConfig is specified in the Environ interface.
func (env *azureEnviron) SetConfig(cfg *config.Config) error {
	ecfg, err := azureEnvironProvider{}.newConfig(cfg)
	if err != nil {
		return err
	}

	env.Lock()
	defer env.Unlock()

	if env.ecfg != nil {
		_, err = azureEnvironProvider{}.Validate(cfg, env.ecfg.Config)
		if err != nil {
			return err
		}
	}

	env.ecfg = ecfg
	return nil
}

// attemptCreateService tries to create a new hosted service on Azure, with a
// name it chooses (based on the given prefix), but recognizes that the name
// may not be available.  If the name is not available, it does not treat that
// as an error but just returns nil.
func attemptCreateService(azure *gwacl.ManagementAPI, prefix string, affinityGroupName string, location string) (*gwacl.CreateHostedService, error) {
	var err error
	name := gwacl.MakeRandomHostedServiceName(prefix)
	err = azure.CheckHostedServiceNameAvailability(name)
	if err != nil {
		// The calling function should retry.
		return nil, nil
	}
	req := gwacl.NewCreateHostedServiceWithLocation(name, name, location)
	req.AffinityGroup = affinityGroupName
	err = azure.AddHostedService(req)
	if err != nil {
		return nil, err
	}
	return req, nil
}

// newHostedService creates a hosted service.  It will make up a unique name,
// starting with the given prefix.
func newHostedService(azure *gwacl.ManagementAPI, prefix string, affinityGroupName string, location string) (*gwacl.CreateHostedService, error) {
	var err error
	var svc *gwacl.CreateHostedService
	for tries := 10; tries > 0 && err == nil && svc == nil; tries-- {
		svc, err = attemptCreateService(azure, prefix, affinityGroupName, location)
	}
	if err != nil {
		return nil, fmt.Errorf("could not create hosted service: %v", err)
	}
	if svc == nil {
		return nil, fmt.Errorf("could not come up with a unique hosted service name - is your randomizer initialized?")
	}
	return svc, nil
}

// internalStartInstance does the provider-specific work of starting an
// instance.  The code in StartInstance is actually largely agnostic across
// the EC2/OpenStack/MAAS/Azure providers.
// The instance will be set up for the same series for which you pass tools.
// All tools in possibleTools must be for the same series.
// machineConfig will be filled out with further details, but should contain
// MachineID, MachineNonce, StateInfo, and APIInfo.
// TODO(bug 1199847): Some of this work can be shared between providers.
func (env *azureEnviron) internalStartInstance(cons constraints.Value, possibleTools tools.List, machineConfig *cloudinit.MachineConfig) (_ instance.Instance, err error) {
	// Declaring "err" in the function signature so that we can "defer"
	// any cleanup that needs to run during error returns.

	series := possibleTools.Series()
	if len(series) != 1 {
		panic(fmt.Errorf("should have gotten tools for one series, got %v", series))
	}

	err = environs.FinishMachineConfig(machineConfig, env.Config(), cons)
	if err != nil {
		return nil, err
	}

	// Pick tools.  Needed for the custom data (which is what we normally
	// call userdata).
	machineConfig.Tools = possibleTools[0]
	logger.Infof("picked tools %q", machineConfig.Tools)

	// Compose userdata.
	userData, err := makeCustomData(machineConfig)
	if err != nil {
		return nil, fmt.Errorf("custom data: %v", err)
	}

	azure, err := env.getManagementAPI()
	if err != nil {
		return nil, err
	}
	defer env.releaseManagementAPI(azure)

	snap := env.getSnapshot()
	location := snap.ecfg.Location()
	service, err := newHostedService(azure.ManagementAPI, env.getEnvPrefix(), env.getAffinityGroupName(), location)
	if err != nil {
		return nil, err
	}
	serviceName := service.ServiceName

	// If we fail after this point, clean up the hosted service.
	defer func() {
		if err != nil {
			azure.DestroyHostedService(
				&gwacl.DestroyHostedServiceRequest{
					ServiceName: serviceName,
				})
		}
	}()

	instanceType, err := selectMachineType(gwacl.RoleSizes, defaultToBaselineSpec(cons))
	if err != nil {
		return nil, err
	}

	// TODO: use simplestreams to get the name of the image given
	// the constraints provided by Juju.
	// In the meantime we use a temporary Saucy image containing a
	// cloud-init package which supports Azure, see the boilerplate config
	// for its exact name.
	sourceImageName := snap.ecfg.ForceImageName()

	// virtualNetworkName is the virtual network to which all the
	// deployments in this environment belong.
	virtualNetworkName := env.getVirtualNetworkName()

	// 1. Create an OS Disk.
	vhd := env.newOSDisk(sourceImageName)

	// 2. Create a Role for a Linux machine.
	role := env.newRole(instanceType.Name, vhd, userData, roleHostname)

	// 3. Create the Deployment object.
	deployment := env.newDeployment(role, serviceName, serviceName, virtualNetworkName)

	err = azure.AddDeployment(deployment, serviceName)
	if err != nil {
		return nil, err
	}

	var inst instance.Instance

	// From here on, remember to shut down the instance before returning
	// any error.
	defer func() {
		if err != nil && inst != nil {
			err2 := env.StopInstances([]instance.Instance{inst})
			if err2 != nil {
				// Failure upon failure.  Log it, but return
				// the original error.
				logger.Errorf("error releasing failed instance: %v", err)
			}
		}
	}()

	// Assign the returned instance to 'inst' so that the deferred method
	// above can perform its check.
	inst, err = env.getInstance(serviceName)
	if err != nil {
		return nil, err
	}
	return inst, nil
}

// getInstance returns an up-to-date version of the instance with the given
// name.
func (env *azureEnviron) getInstance(instanceName string) (instance.Instance, error) {
	context, err := env.getManagementAPI()
	if err != nil {
		return nil, err
	}
	defer env.releaseManagementAPI(context)
	service, err := context.GetHostedServiceProperties(instanceName, false)
	if err != nil {
		return nil, fmt.Errorf("could not get instance %q: %v", instanceName, err)
	}
	instance := &azureInstance{service.HostedServiceDescriptor}
	return instance, nil
}

// newOSDisk creates a gwacl.OSVirtualHardDisk object suitable for an
// Azure Virtual Machine.
func (env *azureEnviron) newOSDisk(sourceImageName string) *gwacl.OSVirtualHardDisk {
	vhdName := gwacl.MakeRandomDiskName("juju")
	vhdPath := fmt.Sprintf("vhds/%s", vhdName)
	snap := env.getSnapshot()
	storageAccount := snap.ecfg.StorageAccountName()
	mediaLink := gwacl.CreateVirtualHardDiskMediaLink(storageAccount, vhdPath)
	// The disk label is optional and the disk name can be omitted if
	// mediaLink is provided.
	return gwacl.NewOSVirtualHardDisk("", "", "", mediaLink, sourceImageName, "Linux")
}

// newRole creates a gwacl.Role object (an Azure Virtual Machine) which uses
// the given Virtual Hard Drive.
//
// The VM will have:
// - an 'ubuntu' user defined with an unguessable (randomly generated) password
// - its ssh port (TCP 22) open
// - its state port (TCP mongoDB) port open
// - its API port (TCP) open
//
// roleSize is the name of one of Azure's machine types, e.g. ExtraSmall,
// Large, A6 etc.
func (env *azureEnviron) newRole(roleSize string, vhd *gwacl.OSVirtualHardDisk, userData string, roleHostname string) *gwacl.Role {
	// Create a Linux Configuration with the username and the password
	// empty and disable SSH with password authentication.
	hostname := roleHostname
	username := "ubuntu"
	password := gwacl.MakeRandomPassword()
	linuxConfigurationSet := gwacl.NewLinuxProvisioningConfigurationSet(hostname, username, password, userData, "true")
	config := env.Config()
	// Generate a Network Configuration with the initially required ports
	// open.
	networkConfigurationSet := gwacl.NewNetworkConfigurationSet([]gwacl.InputEndpoint{
		{
			LocalPort: 22,
			Name:      "sshport",
			Port:      22,
			Protocol:  "TCP",
		},
		// TODO: Ought to have this only for state servers.
		{
			LocalPort: config.StatePort(),
			Name:      "stateport",
			Port:      config.StatePort(),
			Protocol:  "TCP",
		},
		// TODO: Ought to have this only for API servers.
		{
			LocalPort: config.APIPort(),
			Name:      "apiport",
			Port:      config.APIPort(),
			Protocol:  "TCP",
		},
	}, nil)
	roleName := gwacl.MakeRandomRoleName("juju")
	// The ordering of these configuration sets is significant for the tests.
	return gwacl.NewRole(
		roleSize, roleName,
		[]gwacl.ConfigurationSet{*linuxConfigurationSet, *networkConfigurationSet},
		[]gwacl.OSVirtualHardDisk{*vhd})
}

// newDeployment creates and returns a gwacl Deployment object.
func (env *azureEnviron) newDeployment(role *gwacl.Role, deploymentName string, deploymentLabel string, virtualNetworkName string) *gwacl.Deployment {
	// Use the service name as the label for the deployment.
	return gwacl.NewDeploymentForCreateVMDeployment(deploymentName, deploymentSlot, deploymentLabel, []gwacl.Role{*role}, virtualNetworkName)
}

// StartInstance is specified in the Environ interface.
// TODO(bug 1199847): This work can be shared between providers.
func (env *azureEnviron) StartInstance(machineID, machineNonce string, series string, cons constraints.Value,
	stateInfo *state.Info, apiInfo *api.Info) (instance.Instance, *instance.HardwareCharacteristics, error) {
	possibleTools, err := environs.FindInstanceTools(env, series, cons)
	if err != nil {
		return nil, nil, err
	}
	err = environs.CheckToolsSeries(possibleTools, series)
	if err != nil {
		return nil, nil, err
	}
	machineConfig := environs.NewMachineConfig(machineID, machineNonce, stateInfo, apiInfo)
	// TODO(bug 1193998) - return instance hardware characteristics as well.
	inst, err := env.internalStartInstance(cons, possibleTools, machineConfig)
	return inst, nil, err
}

// StopInstances is specified in the Environ interface.
func (env *azureEnviron) StopInstances(instances []instance.Instance) error {
	// Each Juju instance is an Azure Service (instance==service), destroy
	// all the Azure services.
	// Acquire management API object.
	context, err := env.getManagementAPI()
	if err != nil {
		return err
	}
	defer env.releaseManagementAPI(context)
	// Shut down all the instances; if there are errors, return only the
	// first one (but try to shut down all instances regardless).
	var firstErr error
	for _, instance := range instances {
		request := &gwacl.DestroyHostedServiceRequest{ServiceName: string(instance.Id())}
		err := context.DestroyHostedService(request)
		if err != nil && firstErr == nil {
			firstErr = err
		}
	}
	return firstErr
}

// Instances is specified in the Environ interface.
func (env *azureEnviron) Instances(ids []instance.Id) ([]instance.Instance, error) {
	// The instance list is built using the list of all the relevant
	// Azure Services (instance==service).
	// Acquire management API object.
	context, err := env.getManagementAPI()
	if err != nil {
		return nil, err
	}
	defer env.releaseManagementAPI(context)

	// Prepare gwacl request object.
	serviceNames := make([]string, len(ids))
	for i, id := range ids {
		serviceNames[i] = string(id)
	}
	request := &gwacl.ListSpecificHostedServicesRequest{ServiceNames: serviceNames}

	// Issue 'ListSpecificHostedServices' request with gwacl.
	services, err := context.ListSpecificHostedServices(request)
	if err != nil {
		return nil, err
	}

	// If no instances were found, return ErrNoInstances.
	if len(services) == 0 {
		return nil, environs.ErrNoInstances
	}

	instances := convertToInstances(services)

	// Check if we got a partial result.
	if len(ids) != len(instances) {
		return instances, environs.ErrPartialInstances
	}
	return instances, nil
}

// AllInstances is specified in the Environ interface.
func (env *azureEnviron) AllInstances() ([]instance.Instance, error) {
	// The instance list is built using the list of all the Azure
	// Services (instance==service).
	// Acquire management API object.
	context, err := env.getManagementAPI()
	if err != nil {
		return nil, err
	}
	defer env.releaseManagementAPI(context)

	request := &gwacl.ListPrefixedHostedServicesRequest{ServiceNamePrefix: env.getEnvPrefix()}
	services, err := context.ListPrefixedHostedServices(request)
	if err != nil {
		return nil, err
	}
	return convertToInstances(services), nil
}

// getEnvPrefix returns the prefix used to name the objects specific to this
// environment.
func (env *azureEnviron) getEnvPrefix() string {
	return fmt.Sprintf("juju-%s", env.Name())
}

// convertToInstances converts a slice of gwacl.HostedServiceDescriptor objects
// into a slice of instance.Instance objects.
func convertToInstances(services []gwacl.HostedServiceDescriptor) []instance.Instance {
	instances := make([]instance.Instance, len(services))
	for i, service := range services {
		instances[i] = &azureInstance{service}
	}
	return instances
}

// Storage is specified in the Environ interface.
func (env *azureEnviron) Storage() environs.Storage {
	return env.getSnapshot().storage
}

// PublicStorage is specified in the Environ interface.
func (env *azureEnviron) PublicStorage() environs.StorageReader {
	return env.getSnapshot().publicStorage
}

// Destroy is specified in the Environ interface.
func (env *azureEnviron) Destroy(ensureInsts []instance.Instance) error {
	logger.Debugf("destroying environment %q", env.name)

	// Delete storage.
	err := env.Storage().RemoveAll()
	if err != nil {
		return fmt.Errorf("cannot clean up storage: %v", err)
	}

	// Stop all instances.
	insts, err := env.AllInstances()
	if err != nil {
		return fmt.Errorf("cannot get instances: %v", err)
	}
	found := make(map[instance.Id]bool)
	for _, inst := range insts {
		found[inst.Id()] = true
	}

	// Add any instances we've been told about but haven't yet shown
	// up in the instance list.
	for _, inst := range ensureInsts {
		id := inst.Id()
		if !found[id] {
			insts = append(insts, inst)
			found[id] = true
		}
	}
	err = env.StopInstances(insts)
	if err != nil {
		return fmt.Errorf("cannot stop instances: %v", err)
	}

	// Delete vnet and affinity group.
	err = env.deleteVirtualNetwork()
	if err != nil {
		return fmt.Errorf("cannot delete the environment's virtual network: %v", err)
	}
	err = env.deleteAffinityGroup()
	if err != nil {
		return fmt.Errorf("cannot delete the environment's affinity group: %v", err)
	}
	return nil
}

// OpenPorts is specified in the Environ interface.
func (env *azureEnviron) OpenPorts(ports []instance.Port) error {
	// TODO: implement this.
	return nil
}

// ClosePorts is specified in the Environ interface.
func (env *azureEnviron) ClosePorts(ports []instance.Port) error {
	// TODO: implement this.
	return nil
}

// Ports is specified in the Environ interface.
func (env *azureEnviron) Ports() ([]instance.Port, error) {
	// TODO: implement this.
	return []instance.Port{}, nil
}

// Provider is specified in the Environ interface.
func (env *azureEnviron) Provider() environs.EnvironProvider {
	return azureEnvironProvider{}
}

// azureManagementContext wraps two things: a gwacl.ManagementAPI (effectively
// a session on the Azure management API) and a tempCertFile, which keeps track
// of the temporary certificate file that needs to be deleted once we're done
// with this particular session.
// Since it embeds *gwacl.ManagementAPI, you can use it much as if it were a
// pointer to a ManagementAPI object.  Just don't forget to release it after
// use.
type azureManagementContext struct {
	*gwacl.ManagementAPI
	certFile *tempCertFile
}

// getManagementAPI obtains a context object for interfacing with Azure's
// management API.
// For now, each invocation just returns a separate object.  This is probably
// wasteful (each context gets its own SSL connection) and may need optimizing
// later.
func (env *azureEnviron) getManagementAPI() (*azureManagementContext, error) {
	snap := env.getSnapshot()
	subscription := snap.ecfg.ManagementSubscriptionId()
	certData := snap.ecfg.ManagementCertificate()
	certFile, err := newTempCertFile([]byte(certData))
	if err != nil {
		return nil, err
	}
	// After this point, if we need to leave prematurely, we should clean
	// up that certificate file.
	mgtAPI, err := gwacl.NewManagementAPI(subscription, certFile.Path())
	if err != nil {
		certFile.Delete()
		return nil, err
	}
	context := azureManagementContext{
		ManagementAPI: mgtAPI,
		certFile:      certFile,
	}
	return &context, nil
}

// releaseManagementAPI frees up a context object obtained through
// getManagementAPI.
func (env *azureEnviron) releaseManagementAPI(context *azureManagementContext) {
	// Be tolerant to incomplete context objects, in case we ever get
	// called during cleanup of a failed attempt to create one.
	if context == nil || context.certFile == nil {
		return
	}
	// For now, all that needs doing is to delete the temporary certificate
	// file.  We may do cleverer things later, such as connection pooling
	// where this method returns a context to the pool.
	context.certFile.Delete()
}

// getStorageContext obtains a context object for interfacing with Azure's
// storage API.
// For now, each invocation just returns a separate object.  This is probably
// wasteful (each context gets its own SSL connection) and may need optimizing
// later.
func (env *azureEnviron) getStorageContext() (*gwacl.StorageContext, error) {
	ecfg := env.getSnapshot().ecfg
	context := gwacl.StorageContext{
		Account: ecfg.StorageAccountName(),
		Key:     ecfg.StorageAccountKey(),
	}
	// There is currently no way for this to fail.
	return &context, nil
}

// getPublicStorageContext obtains a context object for interfacing with
// Azure's storage API (public storage).
func (env *azureEnviron) getPublicStorageContext() (*gwacl.StorageContext, error) {
	ecfg := env.getSnapshot().ecfg
	context := gwacl.StorageContext{
		Account: ecfg.PublicStorageAccountName(),
		Key:     "", // Empty string means anonymous access.
	}
	// There is currently no way for this to fail.
	return &context, nil
}<|MERGE_RESOLUTION|>--- conflicted
+++ resolved
@@ -207,14 +207,6 @@
 // Bootstrap is specified in the Environ interface.
 // TODO(bug 1199847): This work can be shared between providers.
 func (env *azureEnviron) Bootstrap(cons constraints.Value) (err error) {
-<<<<<<< HEAD
-	err = environs.VerifyBootstrapInit(env)
-	if err != nil {
-		return err
-	}
-
-=======
->>>>>>> 38e44744
 	// TODO(bug 1199847). The creation of the affinity group and the
 	// virtual network is specific to the Azure provider.
 	err = env.createAffinityGroup()
