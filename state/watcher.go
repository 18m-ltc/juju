package state

import (
	"labix.org/v2/mgo"
	"launchpad.net/juju-core/environs/config"
	"launchpad.net/juju-core/state/watcher"
	"launchpad.net/tomb"
	"strings"
)

// commonWatcher is part of all client watchers.
type commonWatcher struct {
	st   *State
	tomb tomb.Tomb
}

// Stop stops the watcher, and returns any error encountered while running
// or shutting down.
func (w *commonWatcher) Stop() error {
	w.tomb.Kill(nil)
	return w.tomb.Wait()
}

// Err returns any error encountered while running or shutting down, or
// tomb.ErrStillAlive if the watcher is still running.
func (w *commonWatcher) Err() error {
	return w.tomb.Err()
}

<<<<<<< HEAD
type ServiceUnitsWatcher struct {
	commonWatcher
	service    *Service
	prefix     string
	changeChan chan *ServiceUnitsChange
	knownUnits map[string]*Unit
}

// ServiceUnitsChange contains information about
// units that have been added to or removed from
// services.
type ServiceUnitsChange struct {
	Added   []*Unit
	Removed []*Unit
}

type ServiceRelationsWatcher struct {
	commonWatcher
	service        *Service
	changeChan     chan *RelationsChange
	knownRelations map[string]*Relation
}

// ServiceRelationChange contains information about
// relations that have been added to or removed from
// a service.
type RelationsChange struct {
	Added   []*Relation
	Removed []*Relation
=======
// ServicesWatcher observes the addition and removal of services.
type ServicesWatcher struct {
	commonWatcher
	changeChan    chan *ServicesChange
	knownServices map[string]*Service
}

// ServicesChange holds services that were added or removed
// from the environment.
type ServicesChange struct {
	Added   []*Service
	Removed []*Service
>>>>>>> 16b88251
}

// RelationScopeWatcher observes changes to the set of units
// in a particular relation scope.
type RelationScopeWatcher struct {
	commonWatcher
	prefix     string
	ignore     string
	knownUnits map[string]bool
	changeChan chan *RelationScopeChange
}

// RelationScopeChange contains information about units that have
// entered or left a particular scope.
type RelationScopeChange struct {
	Entered []string
	Left    []string
}

// MachinePrincipalUnitsWatcher observes the assignment and removal of units
// to and from a machine.
type MachinePrincipalUnitsWatcher struct {
	commonWatcher
	machine    *Machine
	changeChan chan *MachinePrincipalUnitsChange
	knownUnits map[string]*Unit
}

// MachinePrincipalUnitsChange contains information about units that have been
// assigned to or removed from the machine.
type MachinePrincipalUnitsChange struct {
	Added   []*Unit
	Removed []*Unit
}

func hasString(changes []string, name string) bool {
	for _, v := range changes {
		if v == name {
			return true
		}
	}
	return false
}

func hasInt(changes []int, id int) bool {
	for _, v := range changes {
		if v == id {
			return true
		}
	}
	return false
}

// MachineWatcher observes changes to the properties of a machine.
type MachineWatcher struct {
	commonWatcher
	out chan int
}

// newMachineWatcher creates and starts a watcher to watch information
// about the machine.
func newMachineWatcher(m *Machine) *MachineWatcher {
	w := &MachineWatcher{
		commonWatcher: commonWatcher{st: m.st},
		out:           make(chan int),
	}
	go func() {
		defer w.tomb.Done()
		defer close(w.out)
		w.tomb.Kill(w.loop(m))
	}()
	return w
}

// Changes returns a channel that will receive a machine id
// when a change is detected. Note that multiple changes may
// be observed as a single event in the channel.
// As conventional for watchers, an initial event is sent when
// the watcher starts up, whether changes are detected or not.
func (w *MachineWatcher) Changes() <-chan int {
	return w.out
}

func (w *MachineWatcher) loop(m *Machine) (err error) {
	ch := make(chan watcher.Change)
	id := m.Id()
	st := m.st
	st.watcher.Watch(st.machines.Name, id, m.doc.TxnRevno, ch)
	defer st.watcher.Unwatch(st.machines.Name, id, ch)
	out := w.out
	for {
		select {
		case <-st.watcher.Dead():
			return watcher.MustErr(st.watcher)
		case <-w.tomb.Dying():
			return tomb.ErrDying
		case <-ch:
			out = w.out
		case out <- id:
			out = nil
		}
	}
	return nil
}

// MachinesWatcher notifies about lifecycle changes for all machines
// in the environment.
// 
// The first event emitted will contain the ids of all machines found
// irrespective of their life state. From then on a new event is emitted
// whenever one or more machines are added or change their lifecycle.
//
// After a machine is found to be Dead, no further event will include it.
type MachinesWatcher struct {
	commonWatcher
	out  chan []int
	life map[int]Life
}

var lifeFields = D{{"_id", 1}, {"life", 1}}

// WatchMachines returns a new MachinesWatcher.
func (s *State) WatchMachines() *MachinesWatcher {
	return newMachinesWatcher(s)
}

// WatchMachines returns a new MachinesWatcher.
func newMachinesWatcher(st *State) *MachinesWatcher {
	w := &MachinesWatcher{
		commonWatcher: commonWatcher{st: st},
		out:           make(chan []int),
		life:          make(map[int]Life),
	}
	go func() {
		defer w.tomb.Done()
		defer close(w.out)
		w.tomb.Kill(w.loop())
	}()
	return w
}

// Changes returns the event channel for the MachinesWatcher.
func (w *MachinesWatcher) Changes() <-chan []int {
	return w.out
}

func (w *MachinesWatcher) initial() (ids []int, err error) {
	iter := w.st.machines.Find(nil).Select(lifeFields).Iter()
	var doc machineDoc
	for iter.Next(&doc) {
		ids = append(ids, doc.Id)
		w.life[doc.Id] = doc.Life
	}
	if err := iter.Err(); err != nil {
		return nil, err
	}
	return ids, nil
}

func (w *MachinesWatcher) merge(ids []int, ch watcher.Change) ([]int, error) {
	id := ch.Id.(int)
	for _, pending := range ids {
		if id == pending {
			return ids, nil
		}
	}
	if ch.Revno == -1 {
		if life, ok := w.life[id]; ok && life != Dead {
			ids = append(ids, id)
		}
		delete(w.life, id)
		return ids, nil
	}
	doc := machineDoc{Id: id, Life: Dead}
	err := w.st.machines.FindId(id).Select(lifeFields).One(&doc)
	if err != nil && err != mgo.ErrNotFound {
		return nil, err
	}
	if life, ok := w.life[id]; !ok || doc.Life != life {
		ids = append(ids, id)
		if err != mgo.ErrNotFound {
			w.life[id] = doc.Life
		}
	}
	return ids, nil
}

func (w *MachinesWatcher) loop() (err error) {
	ch := make(chan watcher.Change)
	w.st.watcher.WatchCollection(w.st.machines.Name, ch)
	defer w.st.watcher.UnwatchCollection(w.st.machines.Name, ch)
	ids, err := w.initial()
	if err != nil {
		return err
	}
	out := w.out
	for {
		select {
		case <-w.st.watcher.Dead():
			return watcher.MustErr(w.st.watcher)
		case <-w.tomb.Dying():
			return tomb.ErrDying
		case c := <-ch:
			if ids, err = w.merge(ids, c); err != nil {
				return err
			}
			if len(ids) > 0 {
				out = w.out
			}
		case out <- ids:
			ids = nil
			out = nil
		}
	}
	return nil
}

<<<<<<< HEAD
// WatchUnits returns a watcher for observing units being
// added or removed.
=======
// WatchServices returns a watcher for observing services being
// added or removed.
func (s *State) WatchServices() *ServicesWatcher {
	return newServicesWatcher(s)
}

// newServicesWatcher creates and starts a watcher to watch information
// about services being added or deleted.
func newServicesWatcher(st *State) *ServicesWatcher {
	w := &ServicesWatcher{
		changeChan:    make(chan *ServicesChange),
		knownServices: make(map[string]*Service),
		commonWatcher: commonWatcher{st: st},
	}
	go func() {
		defer w.tomb.Done()
		defer close(w.changeChan)
		w.tomb.Kill(w.loop())
	}()
	return w
}

// Changes returns a channel that will receive changes when services are
// added or deleted. The Added field in the first event on the channel
// holds the initial state as returned by State.AllServices.
func (w *ServicesWatcher) Changes() <-chan *ServicesChange {
	return w.changeChan
}

func (w *ServicesWatcher) mergeChange(changes *ServicesChange, ch watcher.Change) (err error) {
	name := ch.Id.(string)
	if svc, ok := w.knownServices[name]; ch.Revno == -1 && ok {
		svc.doc.Life = Dead
		changes.Removed = append(changes.Removed, svc)
		delete(w.knownServices, name)
		return nil
	}
	doc := &serviceDoc{}
	err = w.st.services.FindId(name).One(doc)
	if err == mgo.ErrNotFound {
		return nil
	}
	if err != nil {
		return err
	}
	svc := newService(w.st, doc)
	if _, ok := w.knownServices[name]; !ok {
		changes.Added = append(changes.Added, svc)
	}
	w.knownServices[name] = svc
	return nil
}

func (changes *ServicesChange) isEmpty() bool {
	return len(changes.Added)+len(changes.Removed) == 0
}

func (w *ServicesWatcher) getInitialEvent() (initial *ServicesChange, err error) {
	changes := &ServicesChange{}
	docs := []serviceDoc{}
	err = w.st.services.Find(nil).All(&docs)
	if err != nil {
		return nil, err
	}
	for _, doc := range docs {
		svc := newService(w.st, &doc)
		w.knownServices[doc.Name] = svc
		changes.Added = append(changes.Added, svc)
	}
	return changes, nil
}

func (w *ServicesWatcher) loop() (err error) {
	ch := make(chan watcher.Change)
	w.st.watcher.WatchCollection(w.st.services.Name, ch)
	defer w.st.watcher.UnwatchCollection(w.st.services.Name, ch)
	changes, err := w.getInitialEvent()
	if err != nil {
		return err
	}
	for {
		for changes != nil {
			select {
			case <-w.st.watcher.Dead():
				return watcher.MustErr(w.st.watcher)
			case <-w.tomb.Dying():
				return tomb.ErrDying
			case c := <-ch:
				err := w.mergeChange(changes, c)
				if err != nil {
					return err
				}
			case w.changeChan <- changes:
				changes = nil
			}
		}
		select {
		case <-w.st.watcher.Dead():
			return watcher.MustErr(w.st.watcher)
		case <-w.tomb.Dying():
			return tomb.ErrDying
		case c := <-ch:
			changes = &ServicesChange{}
			err := w.mergeChange(changes, c)
			if err != nil {
				return err
			}
			if changes.isEmpty() {
				changes = nil
			}
		}
	}
	return nil
}

// ServiceUnitsWatcher notifies about the lifecycle changes of the units
// belonging to the service. The first event returned by the watcher is the
// set of names of all units that are part of the service, irrespective of
// their life state. Subsequent events return batches of newly added units
// and units which have changed their lifecycle.  After a unit is reported
// to be Dead, no further event will include it.
type ServiceUnitsWatcher struct {
	commonWatcher
	service *Service
	out     chan []string
	known   map[string]Life
}

// Changes returns the event channel for w.
func (w *ServiceUnitsWatcher) Changes() <-chan []string {
	return w.out
}

// WatchUnits returns a new ServiceUnitsWatcher for s.
>>>>>>> 16b88251
func (s *Service) WatchUnits() *ServiceUnitsWatcher {
	return newServiceUnitsWatcher(s)
}

func newServiceUnitsWatcher(svc *Service) *ServiceUnitsWatcher {
	w := &ServiceUnitsWatcher{
		commonWatcher: commonWatcher{st: svc.st},
		known:         make(map[string]Life),
		out:           make(chan []string),
		service:       &Service{svc.st, svc.doc}, // Copy so it may be freely refreshed.
	}
	go func() {
		defer w.tomb.Done()
		defer close(w.out)
		w.tomb.Kill(w.loop())
	}()
	return w
}

func (w *ServiceUnitsWatcher) merge(pending []string, name string) (changes []string, err error) {
	doc := unitDoc{}
	err = w.st.units.FindId(name).One(&doc)
	if err != nil && err != mgo.ErrNotFound {
		return nil, err
	}
	life, known := w.known[name]
	if err == mgo.ErrNotFound {
		delete(w.known, name)
		if known && life != Dead && !hasString(pending, name) {
			return append(pending, name), nil
		}
		return pending, nil
	}
	w.known[name] = doc.Life
	if !known {
		return append(pending, name), nil
	}
	if life == doc.Life || hasString(pending, name) {
		return pending, nil
	}
	return append(pending, name), nil
}

func (w *ServiceUnitsWatcher) initial() (changes []string, err error) {
	doc := &unitDoc{}
	iter := w.st.units.Find(D{{"service", w.service.doc.Name}}).Select(lifeFields).Iter()
	for iter.Next(doc) {
		w.known[doc.Name] = doc.Life
		changes = append(changes, doc.Name)
	}
	if iter.Err() != nil {
		return nil, err
	}
	return changes, nil
}

func (w *ServiceUnitsWatcher) loop() (err error) {
	ch := make(chan watcher.Change)
	w.st.watcher.WatchCollection(w.st.units.Name, ch)
	defer w.st.watcher.UnwatchCollection(w.st.units.Name, ch)
	changes, err := w.initial()
	if err != nil {
		return err
	}
	prefix := w.service.doc.Name + "/"
	out := w.out
	for {
		select {
		case <-w.st.watcher.Dead():
			return watcher.MustErr(w.st.watcher)
		case <-w.tomb.Dying():
			return tomb.ErrDying
		case c := <-ch:
			name := c.Id.(string)
			if !strings.HasPrefix(name, prefix) {
				continue
			}
			changes, err = w.merge(changes, name)
			if err != nil {
				return err
			}
			if len(changes) > 0 {
				out = w.out
			}
		case out <- changes:
			out = nil
			changes = nil
		}
	}
	return nil
}

<<<<<<< HEAD
// ServicesWatcher notifies about the lifecycle changes of the services
// in the environment. The first event returned by the watcher is the set
// of names of all services, irrespective of their life state. Subsequent
// events returns batches of newly added services and services which have
// changed their lifecycle. After a service is found dead, no further event
// will include it.
type ServicesWatcher struct {
	commonWatcher
	out   chan []string
	known map[string]Life
}

// Changes returns the event channel for w.
func (w *ServicesWatcher) Changes() <-chan []string {
	return w.out
}

// WatchServices returns a new ServicesWatcher.
func (s *State) WatchServices() *ServicesWatcher {
	return newServicesWatcher(s)
}

func newServicesWatcher(s *State) *ServicesWatcher {
	w := &ServicesWatcher{
		commonWatcher: commonWatcher{st: s},
		out:           make(chan []string),
		known:         make(map[string]Life),
	}
	go func() {
		defer w.tomb.Done()
		defer close(w.out)
		w.tomb.Kill(w.loop())
	}()
	return w
}

func (w *ServicesWatcher) initial() (change []string, err error) {
	docs := []serviceDoc{}
	err = w.st.services.Find(nil).Select(lifeFields).All(&docs)
	if err != nil {
		return nil, err
	}
	for _, doc := range docs {
		w.known[doc.Name] = doc.Life
		change = append(change, doc.Name)
	}
	return change, nil
}

func (w *ServicesWatcher) merge(pending []string, name string) (new []string, err error) {
	doc := serviceDoc{}
	err = w.st.services.FindId(name).One(&doc)
	if err != nil && err != mgo.ErrNotFound {
		return nil, err
	}
	life, known := w.known[name]
	if err == mgo.ErrNotFound {
		delete(w.known, name)
		if known && life != Dead {
			return append(pending, name), nil
		}
		return pending, nil
	}
	w.known[name] = doc.Life
	if !known {
		return append(pending, name), nil
	}
	if life != doc.Life {
		for _, v := range pending {
			if v == name {
				return pending, nil
			}
		}
		pending = append(pending, name)
	}
	return pending, nil
}

func (w *ServicesWatcher) loop() (err error) {
	ch := make(chan watcher.Change)
	w.st.watcher.WatchCollection(w.st.services.Name, ch)
	defer w.st.watcher.UnwatchCollection(w.st.services.Name, ch)
	changes, err := w.initial()
	if err != nil {
		return err
	}
	out := w.out
	for {
		select {
		case <-w.st.watcher.Dead():
			return watcher.MustErr(w.st.watcher)
		case <-w.tomb.Dying():
			return tomb.ErrDying
		case c := <-ch:
			name := c.Id.(string)
			changes, err = w.merge(changes, name)
			if err != nil {
				return err
			}
			if len(changes) > 0 {
				out = w.out
			}
		case out <- changes:
			out = nil
			changes = nil
		}
	}
	return nil
}

// WatchRelations returns a watcher for observing relations being
// added or removed from the service.
=======
// ServiceRelationsWatcher notifies about the lifecycle changes of the
// relations the service is in. The first event returned by the watcher is
// the set of ids of all relations that the service is part of, irrespective
// of their life state. Subsequent events return batches of newly added
// relations and relations which have changed their lifecycle. After a
// relation is reported to be Dead, no further event will include it.
type ServiceRelationsWatcher struct {
	commonWatcher
	service *Service
	out     chan []int
	known   map[string]relationDoc
}

// WatchRelations returns a new ServiceRelationsWatcher for s.
>>>>>>> 16b88251
func (s *Service) WatchRelations() *ServiceRelationsWatcher {
	return newServiceRelationsWatcher(s)
}

func newServiceRelationsWatcher(s *Service) *ServiceRelationsWatcher {
	w := &ServiceRelationsWatcher{
		commonWatcher: commonWatcher{st: s.st},
		out:           make(chan []int),
		known:         make(map[string]relationDoc),
		service:       &Service{s.st, s.doc}, // Copy so it may be freely refreshed
	}
	go func() {
		defer w.tomb.Done()
		defer close(w.out)
		w.tomb.Kill(w.loop())
	}()
	return w
}

func (w *ServiceRelationsWatcher) Stop() error {
	w.tomb.Kill(nil)
	return w.tomb.Wait()
}

// Changes returns the event channel for w.
func (w *ServiceRelationsWatcher) Changes() <-chan []int {
	return w.out
}

func (w *ServiceRelationsWatcher) initial() (new []int, err error) {
	doc := relationDoc{}
	iter := w.st.relations.Find(D{{"endpoints.servicename", w.service.doc.Name}}).Select(append(D{{"id", 1}}, lifeFields...)).Iter()
	for iter.Next(&doc) {
		w.known[doc.Key] = doc
		new = append(new, doc.Id)
	}
	if iter.Err() != nil {
		return nil, err
	}
	return new, nil
}

func (w *ServiceRelationsWatcher) merge(pending []int, key string) (new []int, err error) {
	doc := relationDoc{}
	err = w.st.relations.FindId(key).One(&doc)
	if err != nil && err != mgo.ErrNotFound {
		return nil, err
	}
	old, known := w.known[key]
	if err == mgo.ErrNotFound {
		if known && old.Life != Dead && !hasInt(pending, old.Id) {
			delete(w.known, key)
			return append(pending, old.Id), nil
		}
		return pending, nil
	}
	w.known[key] = doc
	if !known {
		return append(pending, doc.Id), nil
	}
	if old.Life == doc.Life || hasInt(pending, old.Id) {
		return pending, nil
	}
	return append(pending, doc.Id), nil
}

func (w *ServiceRelationsWatcher) loop() (err error) {
	ch := make(chan watcher.Change)
	w.st.watcher.WatchCollection(w.st.relations.Name, ch)
	defer w.st.watcher.UnwatchCollection(w.st.relations.Name, ch)
	changes, err := w.initial()
	if err != nil {
		return err
	}
	prefix1 := w.service.doc.Name + ":"
	prefix2 := " " + w.service.doc.Name + ":"
	out := w.out
	for {
		select {
		case <-w.st.watcher.Dead():
			return watcher.MustErr(w.st.watcher)
		case <-w.tomb.Dying():
			return tomb.ErrDying
		case c := <-ch:
			key := c.Id.(string)
			if !strings.HasPrefix(key, prefix1) && !strings.Contains(key, prefix2) {
				continue
			}
			changes, err = w.merge(changes, key)
			if err != nil {
				return err
			}
			if len(changes) > 0 {
				out = w.out
			}
		case out <- changes:
			out = nil
			changes = nil
		}
	}
	return nil
}

// WatchPrincipalUnits returns a watcher for observing units being
// added to or removed from the machine.
func (m *Machine) WatchPrincipalUnits() *MachinePrincipalUnitsWatcher {
	return newMachinePrincipalUnitsWatcher(m)
}

// newMachinePrincipalUnitsWatcher creates and starts a watcher to watch information
// about units being added to or deleted from the machine.
func newMachinePrincipalUnitsWatcher(m *Machine) *MachinePrincipalUnitsWatcher {
	w := &MachinePrincipalUnitsWatcher{
		changeChan:    make(chan *MachinePrincipalUnitsChange),
		machine:       m,
		knownUnits:    make(map[string]*Unit),
		commonWatcher: commonWatcher{st: m.st},
	}
	go func() {
		defer w.tomb.Done()
		defer close(w.changeChan)
		w.tomb.Kill(w.loop())
	}()
	return w
}

// Changes returns a channel that will receive changes when units are
// added or deleted. The Added field in the first event on the channel
// holds the initial state as returned by Machine.Units.
func (w *MachinePrincipalUnitsWatcher) Changes() <-chan *MachinePrincipalUnitsChange {
	return w.changeChan
}

func (w *MachinePrincipalUnitsWatcher) mergeChange(changes *MachinePrincipalUnitsChange, ch watcher.Change) (err error) {
	err = w.machine.Refresh()
	if err != nil {
		return err
	}
	units := make(map[string]*Unit)
	for _, name := range w.machine.doc.Principals {
		var unit *Unit
		doc := &unitDoc{}
		if _, ok := w.knownUnits[name]; !ok {
			err = w.st.units.FindId(name).One(doc)
			if err == mgo.ErrNotFound {
				continue
			}
			if err != nil {
				return err
			}
			unit = newUnit(w.st, doc)
			changes.Added = append(changes.Added, unit)
			w.knownUnits[name] = unit
		}
		units[name] = unit
	}
	for name, unit := range w.knownUnits {
		if _, ok := units[name]; !ok {
			changes.Removed = append(changes.Removed, unit)
			delete(w.knownUnits, name)
		}
	}
	return nil
}

func (changes *MachinePrincipalUnitsChange) isEmpty() bool {
	return len(changes.Added)+len(changes.Removed) == 0
}

func (w *MachinePrincipalUnitsWatcher) getInitialEvent() (initial *MachinePrincipalUnitsChange, err error) {
	changes := &MachinePrincipalUnitsChange{}
	docs := []unitDoc{}
	err = w.st.units.Find(D{{"_id", D{{"$in", w.machine.doc.Principals}}}}).All(&docs)
	if err != nil {
		return nil, err
	}
	for _, doc := range docs {
		unit := newUnit(w.st, &doc)
		w.knownUnits[doc.Name] = unit
		changes.Added = append(changes.Added, unit)
	}
	return changes, nil
}

func (w *MachinePrincipalUnitsWatcher) loop() (err error) {
	ch := make(chan watcher.Change)
	w.st.watcher.Watch(w.st.machines.Name, w.machine.doc.Id, w.machine.doc.TxnRevno, ch)
	defer w.st.watcher.Unwatch(w.st.machines.Name, w.machine.doc.Id, ch)
	changes, err := w.getInitialEvent()
	if err != nil {
		return err
	}
	for {
		for changes != nil {
			select {
			case <-w.st.watcher.Dead():
				return watcher.MustErr(w.st.watcher)
			case <-w.tomb.Dying():
				return tomb.ErrDying
			case c := <-ch:
				err := w.mergeChange(changes, c)
				if err != nil {
					return err
				}
			case w.changeChan <- changes:
				changes = nil
			}
		}
		select {
		case <-w.st.watcher.Dead():
			return watcher.MustErr(w.st.watcher)
		case <-w.tomb.Dying():
			return tomb.ErrDying
		case c := <-ch:
			changes = &MachinePrincipalUnitsChange{}
			err := w.mergeChange(changes, c)
			if err != nil {
				return err
			}
			if changes.isEmpty() {
				changes = nil
			}
		}
	}
	return nil
}

func newRelationScopeWatcher(st *State, scope, ignore string) *RelationScopeWatcher {
	w := &RelationScopeWatcher{
		commonWatcher: commonWatcher{st: st},
		prefix:        scope + "#",
		ignore:        ignore,
		changeChan:    make(chan *RelationScopeChange),
		knownUnits:    make(map[string]bool),
	}
	go func() {
		defer w.tomb.Done()
		defer close(w.changeChan)
		w.tomb.Kill(w.loop())
	}()
	return w
}

// Changes returns a channel that will receive changes when units enter and
// leave a relation scope. The Entered field in the first event on the channel
// holds the initial state.
func (w *RelationScopeWatcher) Changes() <-chan *RelationScopeChange {
	return w.changeChan
}

func (changes *RelationScopeChange) isEmpty() bool {
	return len(changes.Entered)+len(changes.Left) == 0
}

func (w *RelationScopeWatcher) mergeChange(changes *RelationScopeChange, ch watcher.Change) (err error) {
	doc := &relationScopeDoc{ch.Id.(string)}
	if !strings.HasPrefix(doc.Key, w.prefix) {
		return nil
	}
	name := doc.unitName()
	if name == w.ignore {
		return nil
	}
	if ch.Revno == -1 {
		if w.knownUnits[name] {
			changes.Left = append(changes.Left, name)
			delete(w.knownUnits, name)
		}
		return nil
	}
	if !w.knownUnits[name] {
		changes.Entered = append(changes.Entered, name)
		w.knownUnits[name] = true
	}
	return nil
}

func (w *RelationScopeWatcher) getInitialEvent() (initial *RelationScopeChange, err error) {
	changes := &RelationScopeChange{}
	docs := []relationScopeDoc{}
	sel := D{{"_id", D{{"$regex", "^" + w.prefix}}}}
	err = w.st.relationScopes.Find(sel).All(&docs)
	if err != nil {
		return nil, err
	}
	for _, doc := range docs {
		if name := doc.unitName(); name != w.ignore {
			changes.Entered = append(changes.Entered, name)
			w.knownUnits[name] = true
		}
	}
	return changes, nil
}

func (w *RelationScopeWatcher) loop() error {
	ch := make(chan watcher.Change)
	w.st.watcher.WatchCollection(w.st.relationScopes.Name, ch)
	defer w.st.watcher.UnwatchCollection(w.st.relationScopes.Name, ch)
	changes, err := w.getInitialEvent()
	if err != nil {
		return err
	}
	for {
		for changes != nil {
			select {
			case <-w.st.watcher.Dead():
				return watcher.MustErr(w.st.watcher)
			case <-w.tomb.Dying():
				return tomb.ErrDying
			case c := <-ch:
				if err := w.mergeChange(changes, c); err != nil {
					return err
				}
			case w.changeChan <- changes:
				changes = nil
			}
		}
		select {
		case <-w.st.watcher.Dead():
			return watcher.MustErr(w.st.watcher)
		case <-w.tomb.Dying():
			return tomb.ErrDying
		case c := <-ch:
			changes = &RelationScopeChange{}
			if err := w.mergeChange(changes, c); err != nil {
				return err
			}
			if changes.isEmpty() {
				changes = nil
			}
		}
	}
	return nil
}

// RelationUnitsWatcher sends notifications of units entering and leaving the
// scope of a RelationUnit, and changes to the settings of those units known
// to have entered.
type RelationUnitsWatcher struct {
	commonWatcher
	sw       *RelationScopeWatcher
	watching map[string]bool
	updates  chan watcher.Change
	out      chan RelationUnitsChange
}

// RelationUnitsChange holds notifications of units entering and leaving the
// scope of a RelationUnit, and changes to the settings of those units known
// to have entered.
//
// When a counterpart first enters scope, it is/ noted in the Joined field,
// and its settings are noted in the Changed field. Subsequently, settings
// changes will be noted in the Changed field alone, until the couterpart
// leaves the scope; at that point, it will be noted in the Departed field,
// and no further events will be sent for that counterpart unit.
type RelationUnitsChange struct {
	Joined   []string
	Changed  map[string]UnitSettings
	Departed []string
}

// Watch returns a watcher that notifies of changes to conterpart units in
// the relation.
func (ru *RelationUnit) Watch() *RelationUnitsWatcher {
	return newRelationUnitsWatcher(ru)
}

func newRelationUnitsWatcher(ru *RelationUnit) *RelationUnitsWatcher {
	w := &RelationUnitsWatcher{
		commonWatcher: commonWatcher{st: ru.st},
		sw:            ru.WatchScope(),
		watching:      map[string]bool{},
		updates:       make(chan watcher.Change),
		out:           make(chan RelationUnitsChange),
	}
	go func() {
		defer w.finish()
		w.tomb.Kill(w.loop())
	}()
	return w
}

// Changes returns a channel that will receive the changes to
// counterpart units in a relation. The first event on the
// channel holds the initial state of the relation in its
// Joined and Changed fields.
func (w *RelationUnitsWatcher) Changes() <-chan RelationUnitsChange {
	return w.out
}

func (changes *RelationUnitsChange) empty() bool {
	return len(changes.Joined)+len(changes.Changed)+len(changes.Departed) == 0
}

// mergeSettings reads the relation settings node for the unit with the
// supplied id, and sets a value in the Changed field keyed on the unit's
// name. It returns the mgo/txn revision number of the settings node.
func (w *RelationUnitsWatcher) mergeSettings(changes *RelationUnitsChange, key string) (int64, error) {
	node, err := readSettings(w.st, key)
	if err != nil {
		return -1, err
	}
	name := (&relationScopeDoc{key}).unitName()
	settings := UnitSettings{node.txnRevno, node.Map()}
	if changes.Changed == nil {
		changes.Changed = map[string]UnitSettings{name: settings}
	} else {
		changes.Changed[name] = settings
	}
	return node.txnRevno, nil
}

// mergeScope starts and stops settings watches on the units entering and
// leaving the scope in the supplied RelationScopeChange event, and applies
// the expressed changes to the supplied RelationUnitsChange event.
func (w *RelationUnitsWatcher) mergeScope(changes *RelationUnitsChange, c *RelationScopeChange) error {
	for _, name := range c.Entered {
		key := w.sw.prefix + name
		revno, err := w.mergeSettings(changes, key)
		if err != nil {
			return err
		}
		changes.Joined = append(changes.Joined, name)
		changes.Departed = remove(changes.Departed, name)
		w.st.watcher.Watch(w.st.settings.Name, key, revno, w.updates)
		w.watching[key] = true
	}
	for _, name := range c.Left {
		key := w.sw.prefix + name
		changes.Departed = append(changes.Departed, name)
		if changes.Changed != nil {
			delete(changes.Changed, name)
		}
		changes.Joined = remove(changes.Joined, name)
		w.st.watcher.Unwatch(w.st.settings.Name, key, w.updates)
		delete(w.watching, key)
	}
	return nil
}

// remove removes s from strs and returns the modified slice.
func remove(strs []string, s string) []string {
	for i, v := range strs {
		if s == v {
			strs[i] = strs[len(strs)-1]
			return strs[:len(strs)-1]
		}
	}
	return strs
}

func (w *RelationUnitsWatcher) finish() {
	watcher.Stop(w.sw, &w.tomb)
	for key := range w.watching {
		w.st.watcher.Unwatch(w.st.settings.Name, key, w.updates)
	}
	close(w.updates)
	close(w.out)
	w.tomb.Done()
}

func (w *RelationUnitsWatcher) loop() (err error) {
	sentInitial := false
	changes := RelationUnitsChange{}
	out := w.out
	out = nil
	for {
		select {
		case <-w.st.watcher.Dead():
			return watcher.MustErr(w.st.watcher)
		case <-w.tomb.Dying():
			return tomb.ErrDying
		case c, ok := <-w.sw.Changes():
			if !ok {
				return watcher.MustErr(w.sw)
			}
			if err = w.mergeScope(&changes, c); err != nil {
				return err
			}
			if !sentInitial || !changes.empty() {
				out = w.out
			} else {
				out = nil
			}
		case c := <-w.updates:
			if _, err = w.mergeSettings(&changes, c.Id.(string)); err != nil {
				return err
			}
			out = w.out
		case out <- changes:
			sentInitial = true
			changes = RelationUnitsChange{}
			out = nil
		}
	}
	panic("unreachable")
}

// EnvironConfigWatcher observes changes to the
// environment configuration.
type EnvironConfigWatcher struct {
	commonWatcher
	out chan *config.Config
}

// WatchEnvironConfig returns a watcher for observing changes
// to the environment configuration.
func (s *State) WatchEnvironConfig() *EnvironConfigWatcher {
	return newEnvironConfigWatcher(s)
}

func newEnvironConfigWatcher(s *State) *EnvironConfigWatcher {
	w := &EnvironConfigWatcher{
		commonWatcher: commonWatcher{st: s},
		out:           make(chan *config.Config),
	}
	go func() {
		defer w.tomb.Done()
		defer close(w.out)
		w.tomb.Kill(w.loop())
	}()
	return w
}

// Changes returns a channel that will receive the new environment
// configuration when a change is detected. Note that multiple changes may
// be observed as a single event in the channel.
func (w *EnvironConfigWatcher) Changes() <-chan *config.Config {
	return w.out
}

func (w *EnvironConfigWatcher) loop() (err error) {
	sw := w.st.watchSettings("e")
	defer sw.Stop()
	out := w.out
	out = nil
	cfg := &config.Config{}
	for {
		select {
		case <-w.st.watcher.Dead():
			return watcher.MustErr(w.st.watcher)
		case <-w.tomb.Dying():
			return tomb.ErrDying
		case settings, ok := <-sw.Changes():
			if !ok {
				return watcher.MustErr(sw)
			}
			cfg, err = config.New(settings.Map())
			if err == nil {
				out = w.out
			} else {
				out = nil
			}
		case out <- cfg:
			out = nil
		}
	}
	return nil
}

type settingsWatcher struct {
	commonWatcher
	out chan *Settings
}

// watchSettings creates a watcher for observing changes to settings.
func (s *State) watchSettings(key string) *settingsWatcher {
	return newSettingsWatcher(s, key)
}

func newSettingsWatcher(s *State, key string) *settingsWatcher {
	w := &settingsWatcher{
		commonWatcher: commonWatcher{st: s},
		out:           make(chan *Settings),
	}
	go func() {
		defer w.tomb.Done()
		defer close(w.out)
		w.tomb.Kill(w.loop(key))
	}()
	return w
}

// Changes returns a channel that will receive the new settings.
// Multiple changes may be observed as a single event in the channel.
func (w *settingsWatcher) Changes() <-chan *Settings {
	return w.out
}

func (w *settingsWatcher) loop(key string) (err error) {
	ch := make(chan watcher.Change)
	revno := int64(-1)
	settings, err := readSettings(w.st, key)
	if err == nil {
		revno = settings.txnRevno
	} else if !IsNotFound(err) {
		return err
	}
	w.st.watcher.Watch(w.st.settings.Name, key, revno, ch)
	defer w.st.watcher.Unwatch(w.st.settings.Name, key, ch)
	out := w.out
	if revno == -1 {
		out = nil
	}
	for {
		select {
		case <-w.st.watcher.Dead():
			return watcher.MustErr(w.st.watcher)
		case <-w.tomb.Dying():
			return tomb.ErrDying
		case <-ch:
			settings, err = readSettings(w.st, key)
			if err != nil {
				return err
			}
			out = w.out
		case out <- settings:
			out = nil
		}
	}
	return nil
}

// UnitWatcher observes changes to a unit.
type UnitWatcher struct {
	commonWatcher
	changeChan chan *Unit
}

// Watch return a watcher for observing changes to a unit.
func (u *Unit) Watch() *UnitWatcher {
	return newUnitWatcher(u)
}

func newUnitWatcher(u *Unit) *UnitWatcher {
	w := &UnitWatcher{
		changeChan:    make(chan *Unit),
		commonWatcher: commonWatcher{st: u.st},
	}
	go func() {
		defer w.tomb.Done()
		defer close(w.changeChan)
		w.tomb.Kill(w.loop(u))
	}()
	return w
}

// Changes returns a channel that will receive the new version of a unit.
// Multiple changes may be observed as a single event in the channel.
func (w *UnitWatcher) Changes() <-chan *Unit {
	return w.changeChan
}

func (w *UnitWatcher) loop(unit *Unit) (err error) {
	name := unit.doc.Name
	if unit, err = w.st.Unit(name); err != nil {
		return err
	}
	ch := make(chan watcher.Change)
	w.st.watcher.Watch(w.st.units.Name, name, unit.doc.TxnRevno, ch)
	defer w.st.watcher.Unwatch(w.st.units.Name, name, ch)
	for {
		for unit != nil {
			select {
			case <-w.st.watcher.Dead():
				return watcher.MustErr(w.st.watcher)
			case <-w.tomb.Dying():
				return tomb.ErrDying
			case <-ch:
				if unit, err = w.st.Unit(name); err != nil {
					return err
				}
			case w.changeChan <- unit:
				unit = nil
			}
		}
		select {
		case <-w.st.watcher.Dead():
			return watcher.MustErr(w.st.watcher)
		case <-w.tomb.Dying():
			return tomb.ErrDying
		case <-ch:
			if unit, err = w.st.Unit(name); err != nil {
				return err
			}
		}
	}
	return nil
}

// ServiceWatcher observes changes to a service.
type ServiceWatcher struct {
	commonWatcher
	changeChan chan *Service
}

// Watch return a watcher for observing changes to a service.
func (s *Service) Watch() *ServiceWatcher {
	return newServiceWatcher(s)
}

func newServiceWatcher(s *Service) *ServiceWatcher {
	w := &ServiceWatcher{
		changeChan:    make(chan *Service),
		commonWatcher: commonWatcher{st: s.st},
	}
	go func() {
		defer w.tomb.Done()
		defer close(w.changeChan)
		w.tomb.Kill(w.loop(s))
	}()
	return w
}

// Changes returns a channel that will receive the new version of a service.
// Multiple changes may be observed as a single event in the channel.
func (w *ServiceWatcher) Changes() <-chan *Service {
	return w.changeChan
}

func (w *ServiceWatcher) loop(service *Service) (err error) {
	name := service.doc.Name
	if service, err = w.st.Service(name); err != nil {
		return err
	}
	ch := make(chan watcher.Change)
	w.st.watcher.Watch(w.st.services.Name, name, service.doc.TxnRevno, ch)
	defer w.st.watcher.Unwatch(w.st.services.Name, name, ch)
	for {
		for service != nil {
			select {
			case <-w.st.watcher.Dead():
				return watcher.MustErr(w.st.watcher)
			case <-w.tomb.Dying():
				return tomb.ErrDying
			case <-ch:
				if service, err = w.st.Service(name); err != nil {
					return err
				}
			case w.changeChan <- service:
				service = nil
			}
		}
		select {
		case <-w.st.watcher.Dead():
			return watcher.MustErr(w.st.watcher)
		case <-w.tomb.Dying():
			return tomb.ErrDying
		case <-ch:
			if service, err = w.st.Service(name); err != nil {
				return err
			}
		}
	}
	return nil
}

type ConfigWatcher struct {
	*settingsWatcher
}

func (s *Service) WatchConfig() *ConfigWatcher {
	return &ConfigWatcher{newSettingsWatcher(s.st, "s#"+s.Name())}
}

// MachineUnitsWatcher notifies about assignments and lifecycle changes
// for all units of a machine.
// 
// The first event emitted contains the unit names of all units currently
// assigned to the machine, irrespective of their life state. From then on,
// a new event is emitted whenever a unit is assigned to or unassigned from
// the machine, or the lifecycle of a unit that is currently assigned to
// the machine changes.
// 
// After a unit is found to be Dead, no further event will include it.
type MachineUnitsWatcher struct {
	commonWatcher
	machine *Machine
	out     chan []string
	in      chan watcher.Change
	known   map[string]Life
}

// WatchUnits returns a new MachineUnitsWatcher for m.
func (m *Machine) WatchUnits() *MachineUnitsWatcher {
	return newMachineUnitsWatcher(m)
}

func newMachineUnitsWatcher(m *Machine) *MachineUnitsWatcher {
	w := &MachineUnitsWatcher{
		commonWatcher: commonWatcher{st: m.st},
		out:           make(chan []string),
		in:            make(chan watcher.Change),
		known:         make(map[string]Life),
		machine:       &Machine{m.st, m.doc}, // Copy so it may be freely refreshed
	}
	go func() {
		defer w.tomb.Done()
		defer close(w.out)
		w.tomb.Kill(w.loop())
	}()
	return w
}

// Changes returns the event channel for w.
func (w *MachineUnitsWatcher) Changes() <-chan []string {
	return w.out
}

func (w *MachineUnitsWatcher) updateMachine(pending []string) (new []string, err error) {
	err = w.machine.Refresh()
	if err != nil {
		return nil, err
	}
	for _, unit := range w.machine.doc.Principals {
		if _, ok := w.known[unit]; !ok {
			pending, err = w.merge(pending, unit)
			if err != nil {
				return nil, err
			}
		}
	}
	return pending, nil
}

func (w *MachineUnitsWatcher) merge(pending []string, unit string) (new []string, err error) {
	doc := unitDoc{}
	err = w.st.units.FindId(unit).One(&doc)
	if err != nil && err != mgo.ErrNotFound {
		return nil, err
	}
	life, known := w.known[unit]
	if err == mgo.ErrNotFound {
		if known {
			w.st.watcher.Unwatch(w.st.units.Name, unit, w.in)
			if life != Dead {
				return append(pending, unit), nil
			}
		}
		return pending, nil
	}
	if !known {
		w.st.watcher.Watch(w.st.units.Name, unit, doc.TxnRevno, w.in)
		pending = append(pending, unit)
	} else if life != doc.Life {
		found := false
		for _, v := range pending {
			if v == unit {
				found = true
			}
		}
		if !found {
			pending = append(pending, unit)
		}
	}
	w.known[unit] = doc.Life
	for _, subunit := range doc.Subordinates {
		if _, ok := w.known[subunit]; !ok {
			pending, err = w.merge(pending, subunit)
			if err != nil {
				return nil, err
			}
		}
	}
	return pending, nil
}

func (w *MachineUnitsWatcher) loop() (err error) {
	defer func() {
		for _, unit := range w.known {
			w.st.watcher.Unwatch(w.st.units.Name, unit, w.in)
		}
	}()
	machineCh := make(chan watcher.Change)
	w.st.watcher.Watch(w.st.machines.Name, w.machine.doc.Id, w.machine.doc.TxnRevno, machineCh)
	defer w.st.watcher.Unwatch(w.st.machines.Name, w.machine.doc.Id, machineCh)
	changes, err := w.updateMachine([]string(nil))
	if err != nil {
		return err
	}
	out := w.out
	for {
		select {
		case <-w.st.watcher.Dead():
			return watcher.MustErr(w.st.watcher)
		case <-w.tomb.Dying():
			return tomb.ErrDying
		case <-machineCh:
			changes, err = w.updateMachine(changes)
			if err != nil {
				return err
			}
			if len(changes) > 0 {
				out = w.out
			}
		case c := <-w.in:
			changes, err = w.merge(changes, c.Id.(string))
			if err != nil {
				return err
			}
			if len(changes) > 0 {
				out = w.out
			}
		case out <- changes:
			out = nil
			changes = nil
		}
	}
	panic("unreachable")
}<|MERGE_RESOLUTION|>--- conflicted
+++ resolved
@@ -25,52 +25,6 @@
 // tomb.ErrStillAlive if the watcher is still running.
 func (w *commonWatcher) Err() error {
 	return w.tomb.Err()
-}
-
-<<<<<<< HEAD
-type ServiceUnitsWatcher struct {
-	commonWatcher
-	service    *Service
-	prefix     string
-	changeChan chan *ServiceUnitsChange
-	knownUnits map[string]*Unit
-}
-
-// ServiceUnitsChange contains information about
-// units that have been added to or removed from
-// services.
-type ServiceUnitsChange struct {
-	Added   []*Unit
-	Removed []*Unit
-}
-
-type ServiceRelationsWatcher struct {
-	commonWatcher
-	service        *Service
-	changeChan     chan *RelationsChange
-	knownRelations map[string]*Relation
-}
-
-// ServiceRelationChange contains information about
-// relations that have been added to or removed from
-// a service.
-type RelationsChange struct {
-	Added   []*Relation
-	Removed []*Relation
-=======
-// ServicesWatcher observes the addition and removal of services.
-type ServicesWatcher struct {
-	commonWatcher
-	changeChan    chan *ServicesChange
-	knownServices map[string]*Service
-}
-
-// ServicesChange holds services that were added or removed
-// from the environment.
-type ServicesChange struct {
-	Added   []*Service
-	Removed []*Service
->>>>>>> 16b88251
 }
 
 // RelationScopeWatcher observes changes to the set of units
@@ -288,120 +242,111 @@
 	return nil
 }
 
-<<<<<<< HEAD
-// WatchUnits returns a watcher for observing units being
-// added or removed.
-=======
-// WatchServices returns a watcher for observing services being
-// added or removed.
+// ServicesWatcher notifies about the lifecycle changes of the services
+// in the environment. The first event returned by the watcher is the set
+// of names of all services, irrespective of their life state. Subsequent
+// events returns batches of newly added services and services which have
+// changed their lifecycle. After a service is found dead, no further event
+// will include it.
+type ServicesWatcher struct {
+	commonWatcher
+	out   chan []string
+	known map[string]Life
+}
+
+// Changes returns the event channel for w.
+func (w *ServicesWatcher) Changes() <-chan []string {
+	return w.out
+}
+
+// WatchServices returns a new ServicesWatcher.
 func (s *State) WatchServices() *ServicesWatcher {
 	return newServicesWatcher(s)
 }
 
-// newServicesWatcher creates and starts a watcher to watch information
-// about services being added or deleted.
-func newServicesWatcher(st *State) *ServicesWatcher {
+func newServicesWatcher(s *State) *ServicesWatcher {
 	w := &ServicesWatcher{
-		changeChan:    make(chan *ServicesChange),
-		knownServices: make(map[string]*Service),
-		commonWatcher: commonWatcher{st: st},
+		commonWatcher: commonWatcher{st: s},
+		out:           make(chan []string),
+		known:         make(map[string]Life),
 	}
 	go func() {
 		defer w.tomb.Done()
-		defer close(w.changeChan)
+		defer close(w.out)
 		w.tomb.Kill(w.loop())
 	}()
 	return w
 }
 
-// Changes returns a channel that will receive changes when services are
-// added or deleted. The Added field in the first event on the channel
-// holds the initial state as returned by State.AllServices.
-func (w *ServicesWatcher) Changes() <-chan *ServicesChange {
-	return w.changeChan
-}
-
-func (w *ServicesWatcher) mergeChange(changes *ServicesChange, ch watcher.Change) (err error) {
-	name := ch.Id.(string)
-	if svc, ok := w.knownServices[name]; ch.Revno == -1 && ok {
-		svc.doc.Life = Dead
-		changes.Removed = append(changes.Removed, svc)
-		delete(w.knownServices, name)
-		return nil
-	}
-	doc := &serviceDoc{}
-	err = w.st.services.FindId(name).One(doc)
-	if err == mgo.ErrNotFound {
-		return nil
-	}
-	if err != nil {
-		return err
-	}
-	svc := newService(w.st, doc)
-	if _, ok := w.knownServices[name]; !ok {
-		changes.Added = append(changes.Added, svc)
-	}
-	w.knownServices[name] = svc
-	return nil
-}
-
-func (changes *ServicesChange) isEmpty() bool {
-	return len(changes.Added)+len(changes.Removed) == 0
-}
-
-func (w *ServicesWatcher) getInitialEvent() (initial *ServicesChange, err error) {
-	changes := &ServicesChange{}
+func (w *ServicesWatcher) initial() (change []string, err error) {
 	docs := []serviceDoc{}
-	err = w.st.services.Find(nil).All(&docs)
+	err = w.st.services.Find(nil).Select(lifeFields).All(&docs)
 	if err != nil {
 		return nil, err
 	}
 	for _, doc := range docs {
-		svc := newService(w.st, &doc)
-		w.knownServices[doc.Name] = svc
-		changes.Added = append(changes.Added, svc)
-	}
-	return changes, nil
+		w.known[doc.Name] = doc.Life
+		change = append(change, doc.Name)
+	}
+	return change, nil
+}
+
+func (w *ServicesWatcher) merge(pending []string, name string) (new []string, err error) {
+	doc := serviceDoc{}
+	err = w.st.services.FindId(name).One(&doc)
+	if err != nil && err != mgo.ErrNotFound {
+		return nil, err
+	}
+	life, known := w.known[name]
+	if err == mgo.ErrNotFound {
+		delete(w.known, name)
+		if known && life != Dead {
+			return append(pending, name), nil
+		}
+		return pending, nil
+	}
+	w.known[name] = doc.Life
+	if !known {
+		return append(pending, name), nil
+	}
+	if life != doc.Life {
+		for _, v := range pending {
+			if v == name {
+				return pending, nil
+			}
+		}
+		pending = append(pending, name)
+	}
+	return pending, nil
 }
 
 func (w *ServicesWatcher) loop() (err error) {
 	ch := make(chan watcher.Change)
 	w.st.watcher.WatchCollection(w.st.services.Name, ch)
 	defer w.st.watcher.UnwatchCollection(w.st.services.Name, ch)
-	changes, err := w.getInitialEvent()
+	changes, err := w.initial()
 	if err != nil {
 		return err
 	}
+	out := w.out
 	for {
-		for changes != nil {
-			select {
-			case <-w.st.watcher.Dead():
-				return watcher.MustErr(w.st.watcher)
-			case <-w.tomb.Dying():
-				return tomb.ErrDying
-			case c := <-ch:
-				err := w.mergeChange(changes, c)
-				if err != nil {
-					return err
-				}
-			case w.changeChan <- changes:
-				changes = nil
-			}
-		}
 		select {
 		case <-w.st.watcher.Dead():
 			return watcher.MustErr(w.st.watcher)
 		case <-w.tomb.Dying():
 			return tomb.ErrDying
 		case c := <-ch:
-			changes = &ServicesChange{}
-			err := w.mergeChange(changes, c)
+			name := c.Id.(string)
+			changes, err = w.merge(changes, name)
 			if err != nil {
 				return err
 			}
-			if changes.isEmpty() {
-				changes = nil
-			}
+			if len(changes) > 0 {
+				out = w.out
+			}
+		case out <- changes:
+			out = nil
+			changes = nil
 		}
 	}
 	return nil
@@ -426,7 +371,6 @@
 }
 
 // WatchUnits returns a new ServiceUnitsWatcher for s.
->>>>>>> 16b88251
 func (s *Service) WatchUnits() *ServiceUnitsWatcher {
 	return newServiceUnitsWatcher(s)
 }
@@ -519,120 +463,6 @@
 	return nil
 }
 
-<<<<<<< HEAD
-// ServicesWatcher notifies about the lifecycle changes of the services
-// in the environment. The first event returned by the watcher is the set
-// of names of all services, irrespective of their life state. Subsequent
-// events returns batches of newly added services and services which have
-// changed their lifecycle. After a service is found dead, no further event
-// will include it.
-type ServicesWatcher struct {
-	commonWatcher
-	out   chan []string
-	known map[string]Life
-}
-
-// Changes returns the event channel for w.
-func (w *ServicesWatcher) Changes() <-chan []string {
-	return w.out
-}
-
-// WatchServices returns a new ServicesWatcher.
-func (s *State) WatchServices() *ServicesWatcher {
-	return newServicesWatcher(s)
-}
-
-func newServicesWatcher(s *State) *ServicesWatcher {
-	w := &ServicesWatcher{
-		commonWatcher: commonWatcher{st: s},
-		out:           make(chan []string),
-		known:         make(map[string]Life),
-	}
-	go func() {
-		defer w.tomb.Done()
-		defer close(w.out)
-		w.tomb.Kill(w.loop())
-	}()
-	return w
-}
-
-func (w *ServicesWatcher) initial() (change []string, err error) {
-	docs := []serviceDoc{}
-	err = w.st.services.Find(nil).Select(lifeFields).All(&docs)
-	if err != nil {
-		return nil, err
-	}
-	for _, doc := range docs {
-		w.known[doc.Name] = doc.Life
-		change = append(change, doc.Name)
-	}
-	return change, nil
-}
-
-func (w *ServicesWatcher) merge(pending []string, name string) (new []string, err error) {
-	doc := serviceDoc{}
-	err = w.st.services.FindId(name).One(&doc)
-	if err != nil && err != mgo.ErrNotFound {
-		return nil, err
-	}
-	life, known := w.known[name]
-	if err == mgo.ErrNotFound {
-		delete(w.known, name)
-		if known && life != Dead {
-			return append(pending, name), nil
-		}
-		return pending, nil
-	}
-	w.known[name] = doc.Life
-	if !known {
-		return append(pending, name), nil
-	}
-	if life != doc.Life {
-		for _, v := range pending {
-			if v == name {
-				return pending, nil
-			}
-		}
-		pending = append(pending, name)
-	}
-	return pending, nil
-}
-
-func (w *ServicesWatcher) loop() (err error) {
-	ch := make(chan watcher.Change)
-	w.st.watcher.WatchCollection(w.st.services.Name, ch)
-	defer w.st.watcher.UnwatchCollection(w.st.services.Name, ch)
-	changes, err := w.initial()
-	if err != nil {
-		return err
-	}
-	out := w.out
-	for {
-		select {
-		case <-w.st.watcher.Dead():
-			return watcher.MustErr(w.st.watcher)
-		case <-w.tomb.Dying():
-			return tomb.ErrDying
-		case c := <-ch:
-			name := c.Id.(string)
-			changes, err = w.merge(changes, name)
-			if err != nil {
-				return err
-			}
-			if len(changes) > 0 {
-				out = w.out
-			}
-		case out <- changes:
-			out = nil
-			changes = nil
-		}
-	}
-	return nil
-}
-
-// WatchRelations returns a watcher for observing relations being
-// added or removed from the service.
-=======
 // ServiceRelationsWatcher notifies about the lifecycle changes of the
 // relations the service is in. The first event returned by the watcher is
 // the set of ids of all relations that the service is part of, irrespective
@@ -647,7 +477,6 @@
 }
 
 // WatchRelations returns a new ServiceRelationsWatcher for s.
->>>>>>> 16b88251
 func (s *Service) WatchRelations() *ServiceRelationsWatcher {
 	return newServiceRelationsWatcher(s)
 }
