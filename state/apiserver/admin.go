// Copyright 2013, 2014 Canonical Ltd.
// Licensed under the AGPLv3, see LICENCE file for details.

package apiserver

import (
	"sync"
	"time"

	"github.com/juju/errors"
	"github.com/juju/names"
	"github.com/juju/utils"

	"github.com/juju/juju/rpc"
	"github.com/juju/juju/state"
	"github.com/juju/juju/state/api/params"
	"github.com/juju/juju/state/apiserver/authentication"
	"github.com/juju/juju/state/apiserver/common"
	"github.com/juju/juju/state/presence"
)

func newStateServer(srv *Server, rpcConn *rpc.Conn, reqNotifier *requestNotifier, limiter utils.Limiter) *initialRoot {
	r := &initialRoot{
		srv:     srv,
		rpcConn: rpcConn,
	}
	r.admin = &srvAdmin{
		root:        r,
		limiter:     limiter,
		validator:   srv.validator,
		reqNotifier: reqNotifier,
	}
	return r
}

// initialRoot implements the API that a client first sees
// when connecting to the API. We start serving a different
// API once the user has logged in.
type initialRoot struct {
	srv     *Server
	rpcConn *rpc.Conn

	admin *srvAdmin
}

// Admin returns an object that provides API access
// to methods that can be called even when not
// authenticated.
func (r *initialRoot) Admin(id string) (*srvAdmin, error) {
	if id != "" {
		// Safeguard id for possible future use.
		return nil, common.ErrBadId
	}
	return r.admin, nil
}

// srvAdmin is the only object that unlogged-in
// clients can access. It holds any methods
// that are needed to log in.
type srvAdmin struct {
	mu          sync.Mutex
	limiter     utils.Limiter
	validator   LoginValidator
	root        *initialRoot
	loggedIn    bool
	reqNotifier *requestNotifier
}

var UpgradeInProgressError = errors.New("upgrade in progress")
var errAlreadyLoggedIn = errors.New("already logged in")

// Login logs in with the provided credentials.
// All subsequent requests on the connection will
// act as the authenticated user.
func (a *srvAdmin) Login(c params.Creds) (params.LoginResult, error) {
	a.mu.Lock()
	defer a.mu.Unlock()
	if a.loggedIn {
		// This can only happen if Login is called concurrently.
		return params.LoginResult{}, errAlreadyLoggedIn
	}

	// Use the login validation function, if one was specified.
	inUpgrade := false
	if a.validator != nil {
		if err := a.validator(c); err != nil {
			if err == UpgradeInProgressError {
				inUpgrade = true
			} else {
				return params.LoginResult{}, errors.Trace(err)
			}
		}
	}

	// Users are not rate limited, all other entities are
	if kind, err := names.TagKind(c.AuthTag); err != nil || kind != names.UserTagKind {
		if !a.limiter.Acquire() {
			logger.Debugf("rate limiting, try again later")
			return params.LoginResult{}, common.ErrTryAgain
		}
		defer a.limiter.Release()
	}
	entity, err := doCheckCreds(a.root.srv.state, c)
	if err != nil {
		return params.LoginResult{}, err
	}
	if a.reqNotifier != nil {
		a.reqNotifier.login(entity.Tag().String())
	}
	// We have authenticated the user; now choose an appropriate API
	// to serve to them.
	var newRoot apiRoot
	if inUpgrade {
		newRoot = newUpgradingRoot(a.root, entity)
	} else {
		newRoot = newSrvRoot(a.root, entity)
	}
	if err := a.startPingerIfAgent(newRoot, entity); err != nil {
		return params.LoginResult{}, err
	}

	// Fetch the API server addresses from state.
	hostPorts, err := a.root.srv.state.APIHostPorts()
	if err != nil {
		return params.LoginResult{}, err
	}
	logger.Debugf("hostPorts: %v", hostPorts)

	environ, err := a.root.srv.state.Environment()
	if err != nil {
		return params.LoginResult{}, err
	}

	a.root.rpcConn.ServeFinder(newRoot, serverError)
	lastConnection := getAndUpdateLastConnectionForEntity(entity)
	return params.LoginResult{
		Servers:        hostPorts,
		EnvironTag:     environ.Tag().String(),
		LastConnection: lastConnection,
		Facades:        newRoot.DescribeFacades(),
	}, nil
}

var doCheckCreds = checkCreds

<<<<<<< HEAD
func checkCreds(st *state.State, c params.Creds) (taggedAuthenticator, error) {
	tag, err := names.ParseTag(c.AuthTag)
	if err != nil {
		return nil, err
	}
	entity0, err := st.FindEntity(tag)
	if err != nil && !errors.IsNotFound(err) {
		return nil, err
	}
	// We return the same error when an entity
	// does not exist as for a bad password, so that
	// we don't allow unauthenticated users to find information
	// about existing entities.
	entity, ok := entity0.(taggedAuthenticator)
	if !ok {
=======
func checkCreds(st *state.State, c params.Creds) (state.Entity, error) {
	entity, err := st.FindEntity(c.AuthTag)
	if errors.IsNotFound(err) {
		// We return the same error when an entity does not exist as for a bad
		// password, so that we don't allow unauthenticated users to find
		// information about existing entities.
>>>>>>> f6f27400
		return nil, common.ErrBadCreds
	}
	if err != nil {
		return nil, errors.Trace(err)
	}

	authenticator, err := authentication.FindEntityAuthenticator(entity)
	if err != nil {
		return nil, err
	}

	if err = authenticator.Authenticate(entity, c.Password, c.Nonce); err != nil {
		return nil, err
	}

	return entity, nil
}

func getAndUpdateLastConnectionForEntity(entity state.Entity) *time.Time {
	if user, ok := entity.(*state.User); ok {
		result := user.LastConnection()
		user.UpdateLastConnection()
		return result
	}
	return nil
}

func checkForValidMachineAgent(entity state.Entity, c params.Creds) error {
	// If this is a machine agent connecting, we need to check the
	// nonce matches, otherwise the wrong agent might be trying to
	// connect.
	if machine, ok := entity.(*state.Machine); ok {
		if !machine.CheckProvisioned(c.Nonce) {
			return state.NotProvisionedError(machine.Id())
		}
	}
	return nil
}

// machinePinger wraps a presence.Pinger.
type machinePinger struct {
	*presence.Pinger
}

// Stop implements Pinger.Stop() as Pinger.Kill(), needed at
// connection closing time to properly stop the wrapped pinger.
func (p *machinePinger) Stop() error {
	if err := p.Pinger.Stop(); err != nil {
		return err
	}
	return p.Pinger.Kill()
}

func (a *srvAdmin) startPingerIfAgent(newRoot apiRoot, entity state.Entity) error {
	// A machine or unit agent has connected, so start a pinger to
	// announce it's now alive, and set up the API pinger
	// so that the connection will be terminated if a sufficient
	// interval passes between pings.
	agentPresencer, ok := entity.(presence.Presencer)
	if !ok {
		return nil
	}

	pinger, err := agentPresencer.SetAgentPresence()
	if err != nil {
		return err
	}

	newRoot.getResources().Register(&machinePinger{pinger})
	action := func() {
		if err := newRoot.getRpcConn().Close(); err != nil {
			logger.Errorf("error closing the RPC connection: %v", err)
		}
	}
	pingTimeout := newPingTimeout(action, maxClientPingInterval)
	newRoot.getResources().RegisterNamed("pingTimeout", pingTimeout)

	return nil
}

// errRoot implements the API that a client first sees
// when connecting to the API. It exposes the same API as initialRoot, except
// it returns the requested error when the client makes any request.
type errRoot struct {
	err error
}

// Admin conforms to the same API as initialRoot, but we'll always return (nil, err)
func (r *errRoot) Admin(id string) (*srvAdmin, error) {
	return nil, r.err
}<|MERGE_RESOLUTION|>--- conflicted
+++ resolved
@@ -143,30 +143,16 @@
 
 var doCheckCreds = checkCreds
 
-<<<<<<< HEAD
 func checkCreds(st *state.State, c params.Creds) (taggedAuthenticator, error) {
 	tag, err := names.ParseTag(c.AuthTag)
 	if err != nil {
 		return nil, err
 	}
-	entity0, err := st.FindEntity(tag)
-	if err != nil && !errors.IsNotFound(err) {
-		return nil, err
-	}
-	// We return the same error when an entity
-	// does not exist as for a bad password, so that
-	// we don't allow unauthenticated users to find information
-	// about existing entities.
-	entity, ok := entity0.(taggedAuthenticator)
-	if !ok {
-=======
-func checkCreds(st *state.State, c params.Creds) (state.Entity, error) {
-	entity, err := st.FindEntity(c.AuthTag)
+	entity, err := st.FindEntity(tag)
 	if errors.IsNotFound(err) {
 		// We return the same error when an entity does not exist as for a bad
 		// password, so that we don't allow unauthenticated users to find
 		// information about existing entities.
->>>>>>> f6f27400
 		return nil, common.ErrBadCreds
 	}
 	if err != nil {
