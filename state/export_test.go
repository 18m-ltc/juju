--- conflicted
+++ resolved
@@ -228,10 +228,8 @@
 	return st.stateServerMachineIds()
 }
 
-<<<<<<< HEAD
 var NewAddress = newAddress
-=======
+
 func CheckUserExists(st *State, name string) (bool, error) {
 	return st.checkUserExists(name)
-}
->>>>>>> 56b99516
+}