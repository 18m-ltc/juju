--- conflicted
+++ resolved
@@ -329,7 +329,6 @@
 	return st.runTransaction(ops)
 }
 
-<<<<<<< HEAD
 func SetEnvLifeDying(st *State, envUUID string) error {
 	ops := []txn.Op{{
 		C:      environmentsC,
@@ -338,7 +337,8 @@
 		Assert: isEnvAliveDoc,
 	}}
 	return st.runTransaction(ops)
-=======
+}
+
 func EnvironCount(c *gc.C, st *State) int {
 	var doc envCountDoc
 	stateServers, closer := st.getCollection(stateServersC)
@@ -347,7 +347,6 @@
 	err := stateServers.Find(bson.D{{"_id", hostedEnvCountKey}}).One(&doc)
 	c.Assert(err, jc.ErrorIsNil)
 	return doc.Count
->>>>>>> 4bd98b22
 }
 
 type MockGlobalEntity struct {
