package state

import (
	"errors"
	"fmt"
	"launchpad.net/goyaml"
	"launchpad.net/gozk/zookeeper"
	"sort"
)

// The protocol version, which is stored in the /topology node under
// the "version" key. The protocol version should *only* be updated
// when we know that a version is in fact actually incompatible.
const topologyVersion = 1

// NoRelationError represents a relation not found for one or more endpoints.
type NoRelationError struct {
	Endpoints []RelationEndpoint
}

// Error returns the string representation of the error.
func (e NoRelationError) Error() string {
	switch len(e.Endpoints) {
	case 1:
		return fmt.Sprintf("state: no peer relation for %q", e.Endpoints[0])
	case 2:
		return fmt.Sprintf("state: no relation between %q and %q", e.Endpoints[0], e.Endpoints[1])
	}
	panic("state: illegal relation")
}

// topoTopology is used to marshal and unmarshal the content
// of the /topology node in ZooKeeper.
type topoTopology struct {
	Version   int
	Machines  map[string]*topoMachine
	Services  map[string]*topoService
	Relations map[string]*topoRelation
}

// topoMachine represents the machine data within the /topology
// node in ZooKeeper.
type topoMachine struct {
}

// topoService represents the service data within the /topology
// node in ZooKeeper.
type topoService struct {
	Name  string
	Units map[string]*topoUnit
}

// topoUnit represents the unit data within the /topology
// node in ZooKeeper.
type topoUnit struct {
<<<<<<< HEAD
	Machine string
=======
	Sequence  int
	Machine   string
	Principal string
>>>>>>> 52ed439e
}

// topoRelation represents the relation data within the 
// /topology node in ZooKeeper.
type topoRelation struct {
	Interface string
	Scope     RelationScope
	Services  map[string]*topoRelationService
}

// topoRelationService represents the data of one
// service of a relation within the /topology
// node in ZooKeeper.
type topoRelationService struct {
	RelationRole RelationRole "relation-role"
	RelationName string       "relation-name"
}

// check verifies that r is a proper relation.
func (r *topoRelation) check() error {
	if len(r.Interface) == 0 {
		return fmt.Errorf("relation interface is empty")
	}
	if len(r.Services) == 0 {
		return fmt.Errorf("relation has no services")
	}
	counterpart := map[RelationRole]RelationRole{
		RoleRequirer: RoleProvider,
		RoleProvider: RoleRequirer,
		RolePeer:     RolePeer,
	}
	for serviceKey, service := range r.Services {
		if serviceKey == "" {
			return fmt.Errorf("relation has service with empty key")
		}
		if service.RelationName == "" {
			return fmt.Errorf("relation has %s service with empty relation name", service.RelationRole)
		}
		counterRole, ok := counterpart[service.RelationRole]
		if !ok {
			return fmt.Errorf("relation has unknown service role: %q", service.RelationRole)
		}
		if !r.hasServiceWithRole(counterRole) {
			return fmt.Errorf("relation has %s but no %s", service.RelationRole, counterRole)
		}
	}
	if len(r.Services) > 2 {
		return fmt.Errorf("relation with mixed peer, provider, and requirer roles")
	}
	return nil
}

// hasServiceWithRole checks if the relation has a service with the given role.
func (r *topoRelation) hasServiceWithRole(role RelationRole) bool {
	for _, service := range r.Services {
		if service.RelationRole == role {
			return true
		}
	}
	return false
}

// topology is an internal helper that handles the content
// of the /topology node in ZooKeeper.
type topology struct {
	topology *topoTopology
}

// readTopology connects ZooKeeper, retrieves the data as YAML,
// parses it and returns it.
func readTopology(zk *zookeeper.Conn) (*topology, error) {
	yaml, _, err := zk.Get(zkTopologyPath)
	if err != nil {
		if zookeeper.IsError(err, zookeeper.ZNONODE) {
			// No topology node, so return empty topology.
			return parseTopology("")
		}
		return nil, err
	}
	return parseTopology(yaml)
}

// dump returns the topology as YAML.
func (t *topology) dump() (string, error) {
	yaml, err := goyaml.Marshal(t.topology)
	if err != nil {
		return "", err
	}
	return string(yaml), nil
}

// Version returns the version of the topology.
func (t *topology) Version() int {
	return t.topology.Version
}

// AddMachine adds a new machine to the topology.
func (t *topology) AddMachine(key string) error {
	if t.topology.Machines == nil {
		t.topology.Machines = make(map[string]*topoMachine)
	} else if t.HasMachine(key) {
		return fmt.Errorf("attempted to add duplicated machine %q", key)
	}
	t.topology.Machines[key] = &topoMachine{}
	return nil
}

// RemoveMachine removes the machine with key from the topology.
func (t *topology) RemoveMachine(key string) error {
	ok, err := t.MachineHasUnits(key)
	if err != nil {
		return err
	}
	if ok {
		return fmt.Errorf("can't remove machine %q while units ared assigned", key)
	}
	// Machine exists and has no units, so remove it.
	delete(t.topology.Machines, key)
	return nil
}

// MachineKeys returns all machine keys.
func (t *topology) MachineKeys() []string {
	keys := []string{}
	for key, _ := range t.topology.Machines {
		keys = append(keys, key)
	}
	sort.Strings(keys)
	return keys
}

// HasMachine returns whether a machine with key exists.
func (t *topology) HasMachine(key string) bool {
	return t.topology.Machines[key] != nil
}

// MachineHasUnits returns whether the machine with key has any units assigned to it.
func (t *topology) MachineHasUnits(key string) (bool, error) {
	_, err := t.machine(key)
	if err != nil {
		return false, err
	}
	for _, service := range t.topology.Services {
		for _, unit := range service.Units {
			if unit.Machine == key {
				return true, nil
			}
		}
	}
	return false, nil
}

// AddService adds a new service to the topology.
func (t *topology) AddService(key, name string) error {
	if t.topology.Services == nil {
		t.topology.Services = make(map[string]*topoService)
	}
	if t.HasService(key) {
		return fmt.Errorf("attempted to add duplicated service %q", key)
	}
	if _, err := t.ServiceKey(name); err == nil {
		return fmt.Errorf("service name %q already in use", name)
	}
	t.topology.Services[key] = &topoService{
		Name:  name,
		Units: make(map[string]*topoUnit),
	}
	return nil
}

// RemoveService removes a service from the topology.
func (t *topology) RemoveService(key string) error {
	if _, err := t.service(key); err != nil {
		return err
	}
	relations, err := t.RelationsForService(key)
	if err != nil {
		return err
	}
	if len(relations) > 0 {
		return fmt.Errorf("cannot remove service %q with active relations", key)
	}
	delete(t.topology.Services, key)
	return nil
}

// HasService returns true if a service with the given key exists.
func (t *topology) HasService(key string) bool {
	return t.topology.Services[key] != nil
}

// ServiceKey returns the key of the service with the given name.
func (t *topology) ServiceKey(name string) (string, error) {
	for key, svc := range t.topology.Services {
		if svc.Name == name {
			return key, nil
		}
	}
	return "", fmt.Errorf("service with name %q not found", name)
}

// ServiceKeys returns all service keys.
func (t *topology) ServiceKeys() []string {
	keys := []string{}
	for key, _ := range t.topology.Services {
		keys = append(keys, key)
	}
	sort.Strings(keys)
	return keys
}

// ServiceName returns the name of the service with the given key.
func (t *topology) ServiceName(key string) (string, error) {
	if svc, ok := t.topology.Services[key]; ok {
		return svc.Name, nil
	}
	return "", fmt.Errorf("service with key %q not found", key)
}

// HasUnit returns true if a unit with given service and unit keys exists.
func (t *topology) HasUnit(unitKey string) bool {
	_, _, err := t.serviceAndUnit(unitKey)
	return err == nil
}

<<<<<<< HEAD
// AddUnit adds a new unit to the topology.
func (t *topology) AddUnit(unitKey string) error {
	serviceKey, err := serviceKeyForUnitKey(unitKey)
	if err != nil {
		return err
=======
// AddUnit adds a new unit and returns the sequence number. This
// sequence number will be increased monotonically for each service.
func (t *topology) AddUnit(serviceKey, unitKey, principalKey string) (int, error) {
	if err := t.assertService(serviceKey); err != nil {
		return -1, err
>>>>>>> 52ed439e
	}
	svc, err := t.service(serviceKey)
	if err != nil {
		return err
	}
	if _, ok := svc.Units[unitKey]; ok {
		return fmt.Errorf("unit %q already in use", unitKey)
	}
<<<<<<< HEAD
	svc.Units[unitKey] = &topoUnit{}
	return nil
=======
	// Add unit and increase sequence number.
	svc := t.topology.Services[serviceKey]
	sequenceNo := t.topology.UnitSequence[svc.Name]
	svc.Units[unitKey] = &topoUnit{Sequence: sequenceNo, Principal: principalKey}
	t.topology.UnitSequence[svc.Name] += 1
	return sequenceNo, nil
>>>>>>> 52ed439e
}

// RemoveUnit removes a unit from a service.
func (t *topology) RemoveUnit(unitKey string) error {
	svc, _, err := t.serviceAndUnit(unitKey)
	if err != nil {
		return err
	}
	delete(svc.Units, unitKey)
	return nil
}

// UnitKeys returns the unit keys for all units of
// the service with the given service key, in alphabetical
// order.
func (t *topology) UnitKeys(serviceKey string) ([]string, error) {
	svc, err := t.service(serviceKey)
	if err != nil {
		return nil, err
	}
	keys := []string{}
	for key, _ := range svc.Units {
		keys = append(keys, key)
	}
	sort.Strings(keys)
	return keys, nil
}

// UnitName returns the name of the unit with the given key.
func (t *topology) UnitName(unitKey string) (string, error) {
	svc, _, err := t.serviceAndUnit(unitKey)
	if err != nil {
		return "", err
	}
	return fmt.Sprintf("%s/%d", svc.Name, keySeq(unitKey)), nil
}

// unitNotSubordinate indicates that a unit is principal rather than subordinate.
var unitNotSubordinate = errors.New("service unit is a principal rather than a subordinate")

// UnitPrincipalKey returns the unit key of the principal unit alongside which
// the specified subordinate unit is deployed. If the specified unit is not
// subordinate, unitNotSubordinate will be returned.
func (t *topology) UnitPrincipalKey(serviceKey, unitKey string) (string, error) {
	if err := t.assertUnit(serviceKey, unitKey); err != nil {
		return "", err
	}
	svc := t.topology.Services[serviceKey]
	unit := svc.Units[unitKey]
	if unit.Principal == "" {
		return "", unitNotSubordinate
	}
	return unit.Principal, nil
}

// unitNotAssigned indicates that a unit is not assigned to a machine.
var unitNotAssigned = errors.New("unit not assigned to machine")

// UnitMachineKey returns the key of an assigned machine of the unit. If no machine
// is assigned the error unitNotAssigned will be returned.
func (t *topology) UnitMachineKey(unitKey string) (string, error) {
	_, unit, err := t.serviceAndUnit(unitKey)
	if err != nil {
		return "", err
	}
	if unit.Machine == "" {
		return "", unitNotAssigned
	}
	return unit.Machine, nil
}

// AssignUnitToMachine assigns a unit to a machine. It is an error to reassign a 
<<<<<<< HEAD
// unit that is already assigned
func (t *topology) AssignUnitToMachine(unitKey string, machineKey string) error {
	_, unit, err := t.serviceAndUnit(unitKey)
=======
// unit that is already assigned, and it is an error to assign a unit of a
// subordinate service directly to a machine.
func (t *topology) AssignUnitToMachine(serviceKey, unitKey, machineKey string) error {
	err := t.assertUnit(serviceKey, unitKey)
>>>>>>> 52ed439e
	if err != nil {
		return err
	}
	_, err = t.machine(machineKey)
	if err != nil {
		return err
	}
<<<<<<< HEAD
=======
	unit := t.topology.Services[serviceKey].Units[unitKey]
	if unit.Principal != "" {
		return errors.New("cannot assign subordinate units directly to machines")
	}
>>>>>>> 52ed439e
	if unit.Machine != "" {
		return fmt.Errorf("unit %q already assigned to machine %q", unitKey, unit.Machine)
	}
	unit.Machine = machineKey
	return nil
}

// UnassignUnitFromMachine unassigns the unit from its current machine.
func (t *topology) UnassignUnitFromMachine(unitKey string) error {
	_, unit, err := t.serviceAndUnit(unitKey)
	if err != nil {
		return err
	}
	if unit.Machine == "" {
		return fmt.Errorf("unit %q not assigned to a machine", unitKey)
	}
	unit.Machine = ""
	return nil
}

// Relation returns the relation with key from the topology.
func (t *topology) Relation(key string) (*topoRelation, error) {
	if t.topology.Relations == nil || t.topology.Relations[key] == nil {
		return nil, fmt.Errorf("relation %q does not exist", key)
	}
	return t.topology.Relations[key], nil
}

// AddRelation adds a new relation with the given key and relation data.
func (t *topology) AddRelation(relationKey string, relation *topoRelation) error {
	if t.topology.Relations == nil {
		t.topology.Relations = make(map[string]*topoRelation)
	}
	_, ok := t.topology.Relations[relationKey]
	if ok {
		return fmt.Errorf("relation key %q already in use", relationKey)
	}
	// Check if the relation definition and the service keys are valid.
	if err := relation.check(); err != nil {
		return err
	}
<<<<<<< HEAD
	for _, service := range relation.Services {
		if _, err := t.service(service.Service); err != nil {
=======
	for serviceKey := range relation.Services {
		if err := t.assertService(serviceKey); err != nil {
>>>>>>> 52ed439e
			return err
		}
	}
	t.topology.Relations[relationKey] = relation
	return nil
}

// RelationKeys returns the keys for all relations in the topology.
func (t *topology) RelationKeys() []string {
	keys := []string{}
	for key, _ := range t.topology.Relations {
		keys = append(keys, key)
	}
	sort.Strings(keys)
	return keys
}

// RemoveRelation removes the relation with key from the topology.
func (t *topology) RemoveRelation(key string) error {
	if err := t.assertRelation(key); err != nil {
		return err
	}
	delete(t.topology.Relations, key)
	return nil
}

// RelationsForService returns all relations that the service
<<<<<<< HEAD
// with serviceKey is part of.
func (t *topology) RelationsForService(serviceKey string) (map[string]*topoRelation, error) {
	if _, err := t.service(serviceKey); err != nil {
=======
// with key is part of.
func (t *topology) RelationsForService(key string) (map[string]*topoRelation, error) {
	if err := t.assertService(key); err != nil {
>>>>>>> 52ed439e
		return nil, err
	}
	relations := make(map[string]*topoRelation)
	for relationKey, relation := range t.topology.Relations {
		for serviceKey := range relation.Services {
			if serviceKey == key {
				relations[relationKey] = relation
				break
			}
		}
	}
	return relations, nil
}

// RelationKey returns the key for the relation established between the
// provided endpoints. If no matching relation is found, error will be
// of type *NoRelationError.
func (t *topology) RelationKey(endpoints ...RelationEndpoint) (string, error) {
	switch len(endpoints) {
	case 1:
		// Just pass.
	case 2:
		if endpoints[0].Interface != endpoints[1].Interface {
			return "", &NoRelationError{endpoints}
		}
	default:
		return "", fmt.Errorf("illegal number of relation endpoints provided")
	}
	serviceKeys := make(map[RelationEndpoint]string)
	for _, endpoint := range endpoints {
		serviceKey, err := t.ServiceKey(endpoint.ServiceName)
		if err != nil {
			return "", &NoRelationError{endpoints}
		}
		serviceKeys[endpoint] = serviceKey
	}
	for relationKey, relation := range t.topology.Relations {
		if relation.Interface != endpoints[0].Interface {
			continue
		}
		found := true
		for _, endpoint := range endpoints {
			service, ok := relation.Services[serviceKeys[endpoint]]
			if !ok || service.RelationName != endpoint.RelationName {
				found = false
				break
			}
		}
		if found {
			// All endpoints tested positive.
			return relationKey, nil
		}
	}
	return "", &NoRelationError{endpoints}
}

// machine returns the machine with the given key.
func (t *topology) machine(machineKey string) (*topoMachine, error) {
	if m, ok := t.topology.Machines[machineKey]; ok {
		return m, nil
	}
	return nil, fmt.Errorf("machine with key %q not found", machineKey)
}

// service returns the service for the given key.
func (t *topology) service(serviceKey string) (*topoService, error) {
	if svc, ok := t.topology.Services[serviceKey]; ok {
		return svc, nil
	}
	return nil, fmt.Errorf("service with key %q not found", serviceKey)
}

// serviceAndUnit returns the service and unit for the given unit key.
func (t *topology) serviceAndUnit(unitKey string) (*topoService, *topoUnit, error) {
	serviceKey, err := serviceKeyForUnitKey(unitKey)
	if err != nil {
		return nil, nil, err
	}
	svc, err := t.service(serviceKey)
	if err != nil {
		return nil, nil, err
	}
	if unit, ok := svc.Units[unitKey]; ok {
		return svc, unit, nil
	}
	return nil, nil, fmt.Errorf("unit with key %q not found", unitKey)
}

// relation returns the relation for the given key
func (t *topology) relation(relationKey string) (*topoRelation, error) {
	if t, ok := t.topology.Relations[relationKey]; ok {
		return t, nil
	}
	return nil, fmt.Errorf("relation with key %q not found", relationKey)
}

// parseTopology returns the topology represented by yaml.
func parseTopology(yaml string) (*topology, error) {
	t := &topology{topology: &topoTopology{Version: topologyVersion}}
	if err := goyaml.Unmarshal([]byte(yaml), t.topology); err != nil {
		return nil, err
	}
	if t.topology.Version != topologyVersion {
		return nil, fmt.Errorf("incompatible topology versions: got %d, want %d",
			t.topology.Version, topologyVersion)
	}
	return t, nil
}

// retryTopologyChange tries to change the topology with f.
// This function can read and modify the topology instance, 
// and after it returns the modified topology will be
// persisted into the /topology node. Note that this f must
// have no side-effects, since it may be called multiple times
// depending on conflict situations.
func retryTopologyChange(zk *zookeeper.Conn, f func(t *topology) error) error {
	change := func(yaml string, stat *zookeeper.Stat) (string, error) {
		var err error
		it := &topology{topology: &topoTopology{Version: 1}}
		if yaml != "" {
			if it, err = parseTopology(yaml); err != nil {
				return "", err
			}
		}
		// Apply the passed function.
		if err = f(it); err != nil {
			return "", err
		}
		return it.dump()
	}
	return zk.RetryChange(zkTopologyPath, 0, zkPermAll, change)
}<|MERGE_RESOLUTION|>--- conflicted
+++ resolved
@@ -53,13 +53,8 @@
 // topoUnit represents the unit data within the /topology
 // node in ZooKeeper.
 type topoUnit struct {
-<<<<<<< HEAD
-	Machine string
-=======
-	Sequence  int
 	Machine   string
 	Principal string
->>>>>>> 52ed439e
 }
 
 // topoRelation represents the relation data within the 
@@ -285,19 +280,11 @@
 	return err == nil
 }
 
-<<<<<<< HEAD
 // AddUnit adds a new unit to the topology.
-func (t *topology) AddUnit(unitKey string) error {
+func (t *topology) AddUnit(unitKey, principalKey string) error {
 	serviceKey, err := serviceKeyForUnitKey(unitKey)
 	if err != nil {
 		return err
-=======
-// AddUnit adds a new unit and returns the sequence number. This
-// sequence number will be increased monotonically for each service.
-func (t *topology) AddUnit(serviceKey, unitKey, principalKey string) (int, error) {
-	if err := t.assertService(serviceKey); err != nil {
-		return -1, err
->>>>>>> 52ed439e
 	}
 	svc, err := t.service(serviceKey)
 	if err != nil {
@@ -306,17 +293,8 @@
 	if _, ok := svc.Units[unitKey]; ok {
 		return fmt.Errorf("unit %q already in use", unitKey)
 	}
-<<<<<<< HEAD
-	svc.Units[unitKey] = &topoUnit{}
-	return nil
-=======
-	// Add unit and increase sequence number.
-	svc := t.topology.Services[serviceKey]
-	sequenceNo := t.topology.UnitSequence[svc.Name]
-	svc.Units[unitKey] = &topoUnit{Sequence: sequenceNo, Principal: principalKey}
-	t.topology.UnitSequence[svc.Name] += 1
-	return sequenceNo, nil
->>>>>>> 52ed439e
+	svc.Units[unitKey] = &topoUnit{Principal: principalKey}
+	return nil
 }
 
 // RemoveUnit removes a unit from a service.
@@ -360,12 +338,11 @@
 // UnitPrincipalKey returns the unit key of the principal unit alongside which
 // the specified subordinate unit is deployed. If the specified unit is not
 // subordinate, unitNotSubordinate will be returned.
-func (t *topology) UnitPrincipalKey(serviceKey, unitKey string) (string, error) {
-	if err := t.assertUnit(serviceKey, unitKey); err != nil {
+func (t *topology) UnitPrincipalKey(unitKey string) (string, error) {
+	_, unit, err := t.serviceAndUnit(unitKey)
+	if err != nil {
 		return "", err
 	}
-	svc := t.topology.Services[serviceKey]
-	unit := svc.Units[unitKey]
 	if unit.Principal == "" {
 		return "", unitNotSubordinate
 	}
@@ -389,16 +366,10 @@
 }
 
 // AssignUnitToMachine assigns a unit to a machine. It is an error to reassign a 
-<<<<<<< HEAD
-// unit that is already assigned
-func (t *topology) AssignUnitToMachine(unitKey string, machineKey string) error {
-	_, unit, err := t.serviceAndUnit(unitKey)
-=======
 // unit that is already assigned, and it is an error to assign a unit of a
 // subordinate service directly to a machine.
-func (t *topology) AssignUnitToMachine(serviceKey, unitKey, machineKey string) error {
-	err := t.assertUnit(serviceKey, unitKey)
->>>>>>> 52ed439e
+func (t *topology) AssignUnitToMachine(unitKey, machineKey string) error {
+	_, unit, err := t.serviceAndUnit(unitKey)
 	if err != nil {
 		return err
 	}
@@ -406,13 +377,9 @@
 	if err != nil {
 		return err
 	}
-<<<<<<< HEAD
-=======
-	unit := t.topology.Services[serviceKey].Units[unitKey]
 	if unit.Principal != "" {
 		return errors.New("cannot assign subordinate units directly to machines")
 	}
->>>>>>> 52ed439e
 	if unit.Machine != "" {
 		return fmt.Errorf("unit %q already assigned to machine %q", unitKey, unit.Machine)
 	}
@@ -454,13 +421,8 @@
 	if err := relation.check(); err != nil {
 		return err
 	}
-<<<<<<< HEAD
-	for _, service := range relation.Services {
-		if _, err := t.service(service.Service); err != nil {
-=======
 	for serviceKey := range relation.Services {
-		if err := t.assertService(serviceKey); err != nil {
->>>>>>> 52ed439e
+		if _, err := t.service(serviceKey); err != nil {
 			return err
 		}
 	}
@@ -480,7 +442,7 @@
 
 // RemoveRelation removes the relation with key from the topology.
 func (t *topology) RemoveRelation(key string) error {
-	if err := t.assertRelation(key); err != nil {
+	if _, err := t.relation(key); err != nil {
 		return err
 	}
 	delete(t.topology.Relations, key)
@@ -488,15 +450,9 @@
 }
 
 // RelationsForService returns all relations that the service
-<<<<<<< HEAD
-// with serviceKey is part of.
-func (t *topology) RelationsForService(serviceKey string) (map[string]*topoRelation, error) {
-	if _, err := t.service(serviceKey); err != nil {
-=======
 // with key is part of.
 func (t *topology) RelationsForService(key string) (map[string]*topoRelation, error) {
-	if err := t.assertService(key); err != nil {
->>>>>>> 52ed439e
+	if _, err := t.service(key); err != nil {
 		return nil, err
 	}
 	relations := make(map[string]*topoRelation)
