--- conflicted
+++ resolved
@@ -37,11 +37,7 @@
 	Password    string
 	Creator     names.Tag
 	NoEnvUser   bool
-<<<<<<< HEAD
-	Deactivated bool
-=======
 	Disabled    bool
->>>>>>> ab7fdb5c
 }
 
 // EnvUserParams defines the parameters for creating an environment user.
@@ -147,13 +143,8 @@
 		_, err := factory.st.AddEnvironmentUser(user.UserTag(), names.NewUserTag(user.CreatedBy()))
 		c.Assert(err, gc.IsNil)
 	}
-<<<<<<< HEAD
-	if params.Deactivated {
-		err := user.Deactivate()
-=======
 	if params.Disabled {
 		err := user.Disable()
->>>>>>> ab7fdb5c
 		c.Assert(err, gc.IsNil)
 	}
 	return user
