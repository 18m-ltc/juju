--- conflicted
+++ resolved
@@ -86,13 +86,8 @@
 func (s *DeploySuite) TestInitErrors(c *gc.C) {
 	for i, t := range initErrorTests {
 		c.Logf("test %d", i)
-<<<<<<< HEAD
-		err := coretesting.InitCommand(envcmd.Wrap(&DeployCommand{}), t.args)
-		c.Check(err, gc.ErrorMatches, t.err)
-=======
 		err := coretesting.InitCommand(newDeployCommand(), t.args)
 		c.Assert(err, gc.ErrorMatches, t.err)
->>>>>>> eaecfa99
 	}
 }
 
@@ -116,7 +111,7 @@
 
 func (s *DeploySuite) TestPathWithNoCharm(c *gc.C) {
 	err := runDeploy(c, c.MkDir())
-	c.Assert(err, gc.ErrorMatches, `no charm found at .*`)
+	c.Assert(err, gc.ErrorMatches, `no charm or bundle found at .*`)
 }
 
 func (s *DeploySuite) TestInvalidURL(c *gc.C) {
