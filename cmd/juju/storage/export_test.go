// Copyright 2015 Canonical Ltd.
// Licensed under the AGPLv3, see LICENCE file for details.

package storage

import (
	"github.com/juju/cmd"

	"github.com/juju/juju/cmd/modelcmd"
	"github.com/juju/juju/jujuclient"
)

var (
	ConvertToVolumeInfo     = convertToVolumeInfo
	ConvertToFilesystemInfo = convertToFilesystemInfo
)

<<<<<<< HEAD
func NewPoolListCommandForTest(api PoolListAPI) cmd.Command {
=======
func NewPoolListCommand(api PoolListAPI, store jujuclient.ClientStore) cmd.Command {
>>>>>>> d19009b4
	cmd := &poolListCommand{newAPIFunc: func() (PoolListAPI, error) {
		return api, nil
	}}
	cmd.SetClientStore(store)
	return modelcmd.Wrap(cmd)
}

<<<<<<< HEAD
func NewPoolCreateCommandForTest(api PoolCreateAPI) cmd.Command {
=======
func NewPoolCreateCommand(api PoolCreateAPI, store jujuclient.ClientStore) cmd.Command {
>>>>>>> d19009b4
	cmd := &poolCreateCommand{newAPIFunc: func() (PoolCreateAPI, error) {
		return api, nil
	}}
	cmd.SetClientStore(store)
	return modelcmd.Wrap(cmd)
}

<<<<<<< HEAD
/*func NewVolumeListCommandForTest(api VolumeListAPI) cmd.Command {
=======
func NewVolumeListCommand(api VolumeListAPI, store jujuclient.ClientStore) cmd.Command {
>>>>>>> d19009b4
	cmd := &volumeListCommand{newAPIFunc: func() (VolumeListAPI, error) {
		return api, nil
	}}
	cmd.SetClientStore(store)
	return modelcmd.Wrap(cmd)
}*/

<<<<<<< HEAD
func NewShowCommandForTest(api StorageShowAPI) cmd.Command {
=======
func NewShowCommand(api StorageShowAPI, store jujuclient.ClientStore) cmd.Command {
>>>>>>> d19009b4
	cmd := &showCommand{newAPIFunc: func() (StorageShowAPI, error) {
		return api, nil
	}}
	cmd.SetClientStore(store)
	return modelcmd.Wrap(cmd)
}

<<<<<<< HEAD
func NewListCommandForTest(api StorageListAPI) cmd.Command {
=======
func NewListCommand(api StorageListAPI, store jujuclient.ClientStore) cmd.Command {
>>>>>>> d19009b4
	cmd := &listCommand{newAPIFunc: func() (StorageListAPI, error) {
		return api, nil
	}}
	cmd.SetClientStore(store)
	return modelcmd.Wrap(cmd)
}

<<<<<<< HEAD
func NewAddCommandForTest(api StorageAddAPI) cmd.Command {
=======
func NewAddCommand(api StorageAddAPI, store jujuclient.ClientStore) cmd.Command {
>>>>>>> d19009b4
	cmd := &addCommand{newAPIFunc: func() (StorageAddAPI, error) {
		return api, nil
	}}
	cmd.SetClientStore(store)
	return modelcmd.Wrap(cmd)
}

<<<<<<< HEAD
/*func NewFilesystemListCommandForTest(api StorageListAPI) cmd.Command {
	cmd := &listCommand{newAPIFunc: func() (StorageListAPI, error) {
=======
func NewFilesystemListCommand(api FilesystemListAPI, store jujuclient.ClientStore) cmd.Command {
	cmd := &filesystemListCommand{newAPIFunc: func() (FilesystemListAPI, error) {
>>>>>>> d19009b4
		return api, nil
	}}
	cmd.SetClientStore(store)
	return modelcmd.Wrap(cmd)
}*/<|MERGE_RESOLUTION|>--- conflicted
+++ resolved
@@ -15,11 +15,7 @@
 	ConvertToFilesystemInfo = convertToFilesystemInfo
 )
 
-<<<<<<< HEAD
-func NewPoolListCommandForTest(api PoolListAPI) cmd.Command {
-=======
-func NewPoolListCommand(api PoolListAPI, store jujuclient.ClientStore) cmd.Command {
->>>>>>> d19009b4
+func NewPoolListCommandForTest(api PoolListAPI, store jujuclient.ClientStore) cmd.Command {
 	cmd := &poolListCommand{newAPIFunc: func() (PoolListAPI, error) {
 		return api, nil
 	}}
@@ -27,11 +23,7 @@
 	return modelcmd.Wrap(cmd)
 }
 
-<<<<<<< HEAD
-func NewPoolCreateCommandForTest(api PoolCreateAPI) cmd.Command {
-=======
-func NewPoolCreateCommand(api PoolCreateAPI, store jujuclient.ClientStore) cmd.Command {
->>>>>>> d19009b4
+func NewPoolCreateCommandForTest(api PoolCreateAPI, store jujuclient.ClientStore) cmd.Command {
 	cmd := &poolCreateCommand{newAPIFunc: func() (PoolCreateAPI, error) {
 		return api, nil
 	}}
@@ -39,11 +31,7 @@
 	return modelcmd.Wrap(cmd)
 }
 
-<<<<<<< HEAD
-/*func NewVolumeListCommandForTest(api VolumeListAPI) cmd.Command {
-=======
-func NewVolumeListCommand(api VolumeListAPI, store jujuclient.ClientStore) cmd.Command {
->>>>>>> d19009b4
+/*func NewVolumeListCommandForTest(api VolumeListAPI, store jujuclient.ClientStore) cmd.Command {
 	cmd := &volumeListCommand{newAPIFunc: func() (VolumeListAPI, error) {
 		return api, nil
 	}}
@@ -51,11 +39,7 @@
 	return modelcmd.Wrap(cmd)
 }*/
 
-<<<<<<< HEAD
-func NewShowCommandForTest(api StorageShowAPI) cmd.Command {
-=======
-func NewShowCommand(api StorageShowAPI, store jujuclient.ClientStore) cmd.Command {
->>>>>>> d19009b4
+func NewShowCommandForTest(api StorageShowAPI, store jujuclient.ClientStore) cmd.Command {
 	cmd := &showCommand{newAPIFunc: func() (StorageShowAPI, error) {
 		return api, nil
 	}}
@@ -63,11 +47,7 @@
 	return modelcmd.Wrap(cmd)
 }
 
-<<<<<<< HEAD
-func NewListCommandForTest(api StorageListAPI) cmd.Command {
-=======
-func NewListCommand(api StorageListAPI, store jujuclient.ClientStore) cmd.Command {
->>>>>>> d19009b4
+func NewListCommandForTest(api StorageListAPI, store jujuclient.ClientStore) cmd.Command {
 	cmd := &listCommand{newAPIFunc: func() (StorageListAPI, error) {
 		return api, nil
 	}}
@@ -75,11 +55,7 @@
 	return modelcmd.Wrap(cmd)
 }
 
-<<<<<<< HEAD
-func NewAddCommandForTest(api StorageAddAPI) cmd.Command {
-=======
-func NewAddCommand(api StorageAddAPI, store jujuclient.ClientStore) cmd.Command {
->>>>>>> d19009b4
+func NewAddCommandForTest(api StorageAddAPI, store jujuclient.ClientStore) cmd.Command {
 	cmd := &addCommand{newAPIFunc: func() (StorageAddAPI, error) {
 		return api, nil
 	}}
@@ -87,13 +63,8 @@
 	return modelcmd.Wrap(cmd)
 }
 
-<<<<<<< HEAD
-/*func NewFilesystemListCommandForTest(api StorageListAPI) cmd.Command {
-	cmd := &listCommand{newAPIFunc: func() (StorageListAPI, error) {
-=======
-func NewFilesystemListCommand(api FilesystemListAPI, store jujuclient.ClientStore) cmd.Command {
+/*func NewFilesystemListCommandForTest(api FilesystemListAPI, store jujuclient.ClientStore) cmd.Command {
 	cmd := &filesystemListCommand{newAPIFunc: func() (FilesystemListAPI, error) {
->>>>>>> d19009b4
 		return api, nil
 	}}
 	cmd.SetClientStore(store)
