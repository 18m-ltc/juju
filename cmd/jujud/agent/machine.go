// Copyright 2012, 2013 Canonical Ltd.
// Licensed under the AGPLv3, see LICENCE file for details.

package agent

import (
	"fmt"
	"io"
	"io/ioutil"
	"net"
	"os"
	"path/filepath"
	"runtime"
	"strconv"
	"sync"
	"time"

	"github.com/juju/cmd"
	"github.com/juju/errors"
	apiundertaker "github.com/juju/juju/api/undertaker"
	"github.com/juju/loggo"
	"github.com/juju/names"
	"github.com/juju/replicaset"
	"github.com/juju/utils"
	"github.com/juju/utils/clock"
	"github.com/juju/utils/featureflag"
	"github.com/juju/utils/series"
	"github.com/juju/utils/set"
	"github.com/juju/utils/symlink"
	"github.com/juju/utils/voyeur"
	"gopkg.in/juju/charmrepo.v2-unstable"
	"gopkg.in/mgo.v2"
	"gopkg.in/natefinch/lumberjack.v2"
	"launchpad.net/gnuflag"
	"launchpad.net/tomb"

	"github.com/juju/juju/agent"
	"github.com/juju/juju/agent/tools"
	"github.com/juju/juju/api"
	"github.com/juju/juju/api/agenttools"
	apideployer "github.com/juju/juju/api/deployer"
	apilogsender "github.com/juju/juju/api/logsender"
	"github.com/juju/juju/api/metricsmanager"
	apiproxyupdater "github.com/juju/juju/api/proxyupdater"
	"github.com/juju/juju/api/statushistory"
	apistorageprovisioner "github.com/juju/juju/api/storageprovisioner"
	"github.com/juju/juju/apiserver"
	"github.com/juju/juju/apiserver/params"
	"github.com/juju/juju/cert"
	"github.com/juju/juju/cmd/jujud/agent/machine"
	"github.com/juju/juju/cmd/jujud/reboot"
	cmdutil "github.com/juju/juju/cmd/jujud/util"
	"github.com/juju/juju/container"
	"github.com/juju/juju/container/kvm"
	"github.com/juju/juju/environs"
	"github.com/juju/juju/environs/config"
	"github.com/juju/juju/environs/simplestreams"
	"github.com/juju/juju/instance"
	jujunames "github.com/juju/juju/juju/names"
	"github.com/juju/juju/juju/paths"
	"github.com/juju/juju/mongo"
	"github.com/juju/juju/network"
	"github.com/juju/juju/service"
	"github.com/juju/juju/service/common"
	"github.com/juju/juju/state"
	"github.com/juju/juju/state/multiwatcher"
	statestorage "github.com/juju/juju/state/storage"
	"github.com/juju/juju/storage/looputil"
	"github.com/juju/juju/upgrades"
	"github.com/juju/juju/version"
	"github.com/juju/juju/watcher"
	"github.com/juju/juju/worker"
	"github.com/juju/juju/worker/addresser"
	"github.com/juju/juju/worker/apiaddressupdater"
	"github.com/juju/juju/worker/apicaller"
	"github.com/juju/juju/worker/authenticationworker"
	"github.com/juju/juju/worker/certupdater"
	"github.com/juju/juju/worker/charmrevision"
	"github.com/juju/juju/worker/cleaner"
	"github.com/juju/juju/worker/conv2state"
	"github.com/juju/juju/worker/dblogpruner"
	"github.com/juju/juju/worker/dependency"
	"github.com/juju/juju/worker/deployer"
	"github.com/juju/juju/worker/diskmanager"
	"github.com/juju/juju/worker/firewaller"
	"github.com/juju/juju/worker/gate"
	"github.com/juju/juju/worker/imagemetadataworker"
	"github.com/juju/juju/worker/instancepoller"
	"github.com/juju/juju/worker/logsender"
	"github.com/juju/juju/worker/machiner"
	"github.com/juju/juju/worker/metricworker"
	"github.com/juju/juju/worker/minunitsworker"
	"github.com/juju/juju/worker/modelworkermanager"
	"github.com/juju/juju/worker/networker"
	"github.com/juju/juju/worker/peergrouper"
	"github.com/juju/juju/worker/provisioner"
	"github.com/juju/juju/worker/proxyupdater"
	"github.com/juju/juju/worker/resumer"
	"github.com/juju/juju/worker/singular"
	"github.com/juju/juju/worker/statushistorypruner"
	"github.com/juju/juju/worker/storageprovisioner"
	"github.com/juju/juju/worker/toolsversionchecker"
	"github.com/juju/juju/worker/txnpruner"
	"github.com/juju/juju/worker/undertaker"
	"github.com/juju/juju/worker/unitassigner"
	"github.com/juju/juju/worker/upgradesteps"
)

const bootstrapMachineId = "0"

var (
	logger       = loggo.GetLogger("juju.cmd.jujud")
	retryDelay   = 3 * time.Second
	jujuRun      = paths.MustSucceed(paths.JujuRun(series.HostSeries()))
	jujuDumpLogs = paths.MustSucceed(paths.JujuDumpLogs(series.HostSeries()))

	// The following are defined as variables to allow the tests to
	// intercept calls to the functions.
	useMultipleCPUs          = utils.UseMultipleCPUs
	maybeInitiateMongoServer = peergrouper.MaybeInitiateMongoServer
	ensureMongoAdminUser     = mongo.EnsureAdminUser
	newSingularRunner        = singular.New
	peergrouperNew           = peergrouper.New
	newMachiner              = machiner.NewMachiner
	newNetworker             = networker.NewNetworker
	newFirewaller            = firewaller.NewFirewaller
	newDiskManager           = diskmanager.NewWorker
	newStorageWorker         = storageprovisioner.NewStorageProvisioner
	newCertificateUpdater    = certupdater.NewCertificateUpdater
	newResumer               = resumer.NewResumer
	newInstancePoller        = instancepoller.NewWorker
	newCleaner               = cleaner.NewCleaner
	newAddresser             = addresser.NewWorker
	newMetadataUpdater       = imagemetadataworker.NewWorker
	reportOpenedState        = func(io.Closer) {}
	getMetricAPI             = metricAPI
	getUndertakerAPI         = undertakerAPI
)

// Variable to override in tests, default is true
var ProductionMongoWriteConcern = true

func init() {
	stateWorkerDialOpts = mongo.DefaultDialOpts()
	stateWorkerDialOpts.PostDial = func(session *mgo.Session) error {
		safe := mgo.Safe{}
		if ProductionMongoWriteConcern {
			safe.J = true
			_, err := replicaset.CurrentConfig(session)
			if err == nil {
				// set mongo to write-majority (writes only returned after
				// replicated to a majority of replica-set members).
				safe.WMode = "majority"
			}
		}
		session.SetSafe(&safe)
		return nil
	}
}

// AgentInitializer handles initializing a type for use as a Jujud
// agent.
type AgentInitializer interface {
	AddFlags(*gnuflag.FlagSet)
	CheckArgs([]string) error
}

// AgentConfigWriter encapsulates disk I/O operations with the agent
// config.
type AgentConfigWriter interface {
	// ReadConfig reads the config for the given tag from disk.
	ReadConfig(tag string) error
	// ChangeConfig executes the given agent.ConfigMutator in a
	// thread-safe context.
	ChangeConfig(agent.ConfigMutator) error
	// CurrentConfig returns a copy of the in-memory agent config.
	CurrentConfig() agent.Config
}

// NewMachineAgentCmd creates a Command which handles parsing
// command-line arguments and instantiating and running a
// MachineAgent.
func NewMachineAgentCmd(
	ctx *cmd.Context,
	machineAgentFactory func(string) *MachineAgent,
	agentInitializer AgentInitializer,
	configFetcher AgentConfigWriter,
) cmd.Command {
	return &machineAgentCmd{
		ctx:                 ctx,
		machineAgentFactory: machineAgentFactory,
		agentInitializer:    agentInitializer,
		currentConfig:       configFetcher,
	}
}

type machineAgentCmd struct {
	cmd.CommandBase

	// This group of arguments is required.
	agentInitializer    AgentInitializer
	currentConfig       AgentConfigWriter
	machineAgentFactory func(string) *MachineAgent
	ctx                 *cmd.Context

	// This group is for debugging purposes.
	logToStdErr bool

	// The following are set via command-line flags.
	machineId string
}

// Init is called by the cmd system to initialize the structure for
// running.
func (a *machineAgentCmd) Init(args []string) error {

	if !names.IsValidMachine(a.machineId) {
		return fmt.Errorf("--machine-id option must be set, and expects a non-negative integer")
	}
	if err := a.agentInitializer.CheckArgs(args); err != nil {
		return err
	}

	// Due to changes in the logging, and needing to care about old
	// models that have been upgraded, we need to explicitly remove the
	// file writer if one has been added, otherwise we will get duplicate
	// lines of all logging in the log file.
	loggo.RemoveWriter("logfile")

	if a.logToStdErr {
		return nil
	}

	err := a.currentConfig.ReadConfig(names.NewMachineTag(a.machineId).String())
	if err != nil {
		return errors.Annotate(err, "cannot read agent configuration")
	}
	agentConfig := a.currentConfig.CurrentConfig()

	// the context's stderr is set as the loggo writer in github.com/juju/cmd/logging.go
	a.ctx.Stderr = &lumberjack.Logger{
		Filename:   agent.LogFilename(agentConfig),
		MaxSize:    300, // megabytes
		MaxBackups: 2,
	}

	return nil
}

// Run instantiates a MachineAgent and runs it.
func (a *machineAgentCmd) Run(c *cmd.Context) error {
	machineAgent := a.machineAgentFactory(a.machineId)
	return machineAgent.Run(c)
}

// SetFlags adds the requisite flags to run this command.
func (a *machineAgentCmd) SetFlags(f *gnuflag.FlagSet) {
	a.agentInitializer.AddFlags(f)
	f.StringVar(&a.machineId, "machine-id", "", "id of the machine to run")
}

// Info returns usage information for the command.
func (a *machineAgentCmd) Info() *cmd.Info {
	return &cmd.Info{
		Name:    "machine",
		Purpose: "run a juju machine agent",
	}
}

// MachineAgentFactoryFn returns a function which instantiates a
// MachineAgent given a machineId.
func MachineAgentFactoryFn(
	agentConfWriter AgentConfigWriter,
	bufferedLogs logsender.LogRecordCh,
	loopDeviceManager looputil.LoopDeviceManager,
	rootDir string,
) func(string) *MachineAgent {
	return func(machineId string) *MachineAgent {
		return NewMachineAgent(
			machineId,
			agentConfWriter,
			bufferedLogs,
			worker.NewRunner(cmdutil.IsFatal, cmdutil.MoreImportant, worker.RestartDelay),
			loopDeviceManager,
			rootDir,
		)
	}
}

// NewMachineAgent instantiates a new MachineAgent.
func NewMachineAgent(
	machineId string,
	agentConfWriter AgentConfigWriter,
	bufferedLogs logsender.LogRecordCh,
	runner worker.Runner,
	loopDeviceManager looputil.LoopDeviceManager,
	rootDir string,
) *MachineAgent {
	return &MachineAgent{
		machineId:                   machineId,
		AgentConfigWriter:           agentConfWriter,
		bufferedLogs:                bufferedLogs,
		workersStarted:              make(chan struct{}),
		runner:                      runner,
		rootDir:                     rootDir,
		initialUpgradeCheckComplete: gate.NewLock(),
		loopDeviceManager:           loopDeviceManager,
	}
}

// MachineAgent is responsible for tying together all functionality
// needed to orchestrate a Jujud instance which controls a machine.
type MachineAgent struct {
	AgentConfigWriter

	tomb             tomb.Tomb
	machineId        string
	runner           worker.Runner
	rootDir          string
	bufferedLogs     logsender.LogRecordCh
	configChangedVal voyeur.Value
	upgradeComplete  gate.Lock
	workersStarted   chan struct{}

	// XXX(fwereade): these smell strongly of goroutine-unsafeness.
	restoreMode bool
	restoring   bool

	// Used to signal that the upgrade worker will not
	// reboot the agent on startup because there are no
	// longer any immediately pending agent upgrades.
	initialUpgradeCheckComplete gate.Lock

	mongoInitMutex   sync.Mutex
	mongoInitialized bool

	loopDeviceManager looputil.LoopDeviceManager
}

// IsRestorePreparing returns bool representing if we are in restore mode
// but not running restore.
func (a *MachineAgent) IsRestorePreparing() bool {
	return a.restoreMode && !a.restoring
}

// IsRestoreRunning returns bool representing if we are in restore mode
// and running the actual restore process.
func (a *MachineAgent) IsRestoreRunning() bool {
	return a.restoring
}

func (a *MachineAgent) isUpgradeRunning() bool {
	return !a.upgradeComplete.IsUnlocked()
}

func (a *MachineAgent) isInitialUpgradeCheckPending() bool {
	return !a.initialUpgradeCheckComplete.IsUnlocked()
}

// Wait waits for the machine agent to finish.
func (a *MachineAgent) Wait() error {
	return a.tomb.Wait()
}

// Stop stops the machine agent.
func (a *MachineAgent) Stop() error {
	a.runner.Kill()
	return a.tomb.Wait()
}

// upgradeCertificateDNSNames ensure that the controller certificate
// recorded in the agent config and also mongo server.pem contains the
// DNSNames entires required by Juju/
func (a *MachineAgent) upgradeCertificateDNSNames() error {
	agentConfig := a.CurrentConfig()
	si, ok := agentConfig.StateServingInfo()
	if !ok || si.CAPrivateKey == "" {
		// No certificate information exists yet, nothing to do.
		return nil
	}
	// Parse the current certificate to get the current dns names.
	serverCert, err := cert.ParseCert(si.Cert)
	if err != nil {
		return err
	}
	update := false
	dnsNames := set.NewStrings(serverCert.DNSNames...)
	requiredDNSNames := []string{"local", "juju-apiserver", "juju-mongodb"}
	for _, dnsName := range requiredDNSNames {
		if dnsNames.Contains(dnsName) {
			continue
		}
		dnsNames.Add(dnsName)
		update = true
	}
	if !update {
		return nil
	}
	// Write a new certificate to the mongo pem and agent config files.
	si.Cert, si.PrivateKey, err = cert.NewDefaultServer(agentConfig.CACert(), si.CAPrivateKey, dnsNames.Values())
	if err != nil {
		return err
	}
	if err := mongo.UpdateSSLKey(agentConfig.DataDir(), si.Cert, si.PrivateKey); err != nil {
		return err
	}
	return a.AgentConfigWriter.ChangeConfig(func(config agent.ConfigSetter) error {
		config.SetStateServingInfo(si)
		return nil
	})
}

// Run runs a machine agent.
func (a *MachineAgent) Run(*cmd.Context) error {

	defer a.tomb.Done()
	if err := a.ReadConfig(a.Tag().String()); err != nil {
		return fmt.Errorf("cannot read agent configuration: %v", err)
	}

	logger.Infof("machine agent %v start (%s [%s])", a.Tag(), version.Current, runtime.Compiler)
	if flags := featureflag.String(); flags != "" {
		logger.Warningf("developer feature flags enabled: %s", flags)
	}

	// Before doing anything else, we need to make sure the certificate generated for
	// use by mongo to validate controller connections is correct. This needs to be done
	// before any possible restart of the mongo service.
	// See bug http://pad.lv/1434680
	if err := a.upgradeCertificateDNSNames(); err != nil {
		return errors.Annotate(err, "error upgrading server certificate")
	}

	if upgradeComplete, err := upgradesteps.NewLock(a); err != nil {
		return errors.Annotate(err, "error during creating upgrade completion channel")
	} else {
		a.upgradeComplete = upgradeComplete
	}

	agentConfig := a.CurrentConfig()
	createEngine := a.makeEngineCreator(agentConfig.UpgradedToVersion())
	network.SetPreferIPv6(agentConfig.PreferIPv6())
	charmrepo.CacheDir = filepath.Join(agentConfig.DataDir(), "charmcache")
	if err := a.createJujudSymlinks(agentConfig.DataDir()); err != nil {
		return err
	}
	a.runner.StartWorker("engine", createEngine)
	a.runner.StartWorker("statestarter", a.newStateStarterWorker)

	// At this point, all workers will have been configured to start
	close(a.workersStarted)
	err := a.runner.Wait()
	switch errors.Cause(err) {
	case worker.ErrTerminateAgent:
		err = a.uninstallAgent(agentConfig)
	case worker.ErrRebootMachine:
		logger.Infof("Caught reboot error")
		err = a.executeRebootOrShutdown(params.ShouldReboot)
	case worker.ErrShutdownMachine:
		logger.Infof("Caught shutdown error")
		err = a.executeRebootOrShutdown(params.ShouldShutdown)
	}
	err = cmdutil.AgentDone(logger, err)
	a.tomb.Kill(err)
	return err
}

func (a *MachineAgent) makeEngineCreator(previousAgentVersion version.Number) func() (worker.Worker, error) {
	return func() (worker.Worker, error) {
		config := dependency.EngineConfig{
			IsFatal:     cmdutil.IsFatal,
			WorstError:  cmdutil.MoreImportantError,
			ErrorDelay:  3 * time.Second,
			BounceDelay: 10 * time.Millisecond,
		}
		engine, err := dependency.NewEngine(config)
		if err != nil {
			return nil, err
		}
		manifolds := machine.Manifolds(machine.ManifoldsConfig{
			PreviousAgentVersion: previousAgentVersion,
			Agent:                agent.APIHostPortsSetter{a},
			UpgradeStepsLock:     a.upgradeComplete,
			UpgradeCheckLock:     a.initialUpgradeCheckComplete,
			OpenStateForUpgrade:  a.openStateForUpgrade,
			WriteUninstallFile:   a.writeUninstallAgentFile,
			StartAPIWorkers:      a.startAPIWorkers,
			PreUpgradeSteps:      upgrades.PreUpgradeSteps,
		})
		if err := dependency.Install(engine, manifolds); err != nil {
			if err := worker.Stop(engine); err != nil {
				logger.Errorf("while stopping engine with bad manifolds: %v", err)
			}
			return nil, err
		}
		return engine, nil
	}
}

func (a *MachineAgent) executeRebootOrShutdown(action params.RebootAction) error {
	agentCfg := a.CurrentConfig()
	// At this stage, all API connections would have been closed
	// We need to reopen the API to clear the reboot flag after
	// scheduling the reboot. It may be cleaner to do this in the reboot
	// worker, before returning the ErrRebootMachine.
	st, err := apicaller.OpenAPIState(a)
	if err != nil {
		logger.Infof("Reboot: Error connecting to state")
		return errors.Trace(err)
	}

	// block until all units/containers are ready, and reboot/shutdown
	finalize, err := reboot.NewRebootWaiter(st, agentCfg)
	if err != nil {
		return errors.Trace(err)
	}

	logger.Infof("Reboot: Executing reboot")
	err = finalize.ExecuteReboot(action)
	if err != nil {
		logger.Infof("Reboot: Error executing reboot: %v", err)
		return errors.Trace(err)
	}
	// On windows, the shutdown command is asynchronous. We return ErrRebootMachine
	// so the agent will simply exit without error pending reboot/shutdown.
	return worker.ErrRebootMachine
}

func (a *MachineAgent) ChangeConfig(mutate agent.ConfigMutator) error {
	err := a.AgentConfigWriter.ChangeConfig(mutate)
	a.configChangedVal.Set(struct{}{})
	if err != nil {
		return errors.Trace(err)
	}
	return nil
}

// PrepareRestore will flag the agent to allow only a limited set
// of commands defined in
// "github.com/juju/juju/apiserver".allowedMethodsAboutToRestore
// the most noteworthy is:
// Backups.Restore: this will ensure that we can do all the file movements
// required for restore and no one will do changes while we do that.
// it will return error if the machine is already in this state.
func (a *MachineAgent) PrepareRestore() error {
	if a.restoreMode {
		return errors.Errorf("already in restore mode")
	}
	a.restoreMode = true
	return nil
}

// BeginRestore will flag the agent to disallow all commands since
// restore should be running and therefore making changes that
// would override anything done.
func (a *MachineAgent) BeginRestore() error {
	switch {
	case !a.restoreMode:
		return errors.Errorf("not in restore mode, cannot begin restoration")
	case a.restoring:
		return errors.Errorf("already restoring")
	}
	a.restoring = true
	return nil
}

// EndRestore will flag the agent to allow all commands
// This being invoked means that restore process failed
// since success restarts the agent.
func (a *MachineAgent) EndRestore() {
	a.restoreMode = false
	a.restoring = false
}

// newRestoreStateWatcherWorker will return a worker or err if there
// is a failure, the worker takes care of watching the state of
// restoreInfo doc and put the agent in the different restore modes.
func (a *MachineAgent) newRestoreStateWatcherWorker(st *state.State) (worker.Worker, error) {
	rWorker := func(stopch <-chan struct{}) error {
		return a.restoreStateWatcher(st, stopch)
	}
	return worker.NewSimpleWorker(rWorker), nil
}

// restoreChanged will be called whenever restoreInfo doc changes signaling a new
// step in the restore process.
func (a *MachineAgent) restoreChanged(st *state.State) error {
	rinfo, err := st.RestoreInfoSetter()
	if err != nil {
		return errors.Annotate(err, "cannot read restore state")
	}
	switch rinfo.Status() {
	case state.RestorePending:
		a.PrepareRestore()
	case state.RestoreInProgress:
		a.BeginRestore()
	case state.RestoreFailed:
		a.EndRestore()
	}
	return nil
}

// restoreStateWatcher watches for restoreInfo looking for changes in the restore process.
func (a *MachineAgent) restoreStateWatcher(st *state.State, stopch <-chan struct{}) error {
	restoreWatch := st.WatchRestoreInfoChanges()
	defer func() {
		restoreWatch.Kill()
		restoreWatch.Wait()
	}()

	for {
		select {
		case <-restoreWatch.Changes():
			if err := a.restoreChanged(st); err != nil {
				return err
			}
		case <-stopch:
			return nil
		}
	}
}

// newStateStarterWorker wraps stateStarter in a simple worker for use in
// a.runner.StartWorker.
func (a *MachineAgent) newStateStarterWorker() (worker.Worker, error) {
	return worker.NewSimpleWorker(a.stateStarter), nil
}

// stateStarter watches for changes to the agent configuration, and
// starts or stops the state worker as appropriate. We watch the agent
// configuration because the agent configuration has all the details
// that we need to start a controller, whether they have been cached
// or read from the state.
//
// It will stop working as soon as stopch is closed.
func (a *MachineAgent) stateStarter(stopch <-chan struct{}) error {
	confWatch := a.configChangedVal.Watch()
	defer confWatch.Close()
	watchCh := make(chan struct{})
	go func() {
		for confWatch.Next() {
			watchCh <- struct{}{}
		}
	}()
	for {
		select {
		case <-watchCh:
			agentConfig := a.CurrentConfig()

			// N.B. StartWorker and StopWorker are idempotent.
			_, ok := agentConfig.StateServingInfo()
			if ok {
				a.runner.StartWorker("state", func() (worker.Worker, error) {
					return a.StateWorker()
				})
			} else {
				a.runner.StopWorker("state")
			}
		case <-stopch:
			return nil
		}
	}
}

var newEnvirons = environs.New

// startAPIWorkers is called to start workers which rely on the
// machine agent's API connection (via the apiworkers manifold). It
// returns a Runner with a number of workers attached to it.
//
// The workers started here need to be converted to run under the
// dependency engine. Once they have all been converted, this method -
// and the apiworkers manifold - can be removed.
func (a *MachineAgent) startAPIWorkers(apiConn api.Connection) (_ worker.Worker, outErr error) {
	agentConfig := a.CurrentConfig()

	entity, err := apiConn.Agent().Entity(a.Tag())
	if err != nil {
		return nil, errors.Trace(err)
	}
	var isModelManager, isUnitHoster, isNetworkManager bool
	for _, job := range entity.Jobs() {
		switch job {
		case multiwatcher.JobManageModel:
			isModelManager = true
		case multiwatcher.JobHostUnits:
			isUnitHoster = true
		case multiwatcher.JobManageNetworking:
			isNetworkManager = true
		default:
			// TODO(dimitern): Once all workers moved over to using
			// the API, report "unknown job type" here.
		}
	}

	runner := newConnRunner(apiConn)
	defer func() {
		// If startAPIWorkers exits early with an error, stop the
		// runner so that any already started runners aren't leaked.
		if outErr != nil {
			worker.Stop(runner)
		}
	}()

	// TODO(fwereade): this is *still* a hideous layering violation, but at least
	// it's confined to jujud rather than extending into the worker itself.
	// Start this worker first to try and get proxy settings in place
	// before we do anything else.
	runner.StartWorker("proxyupdater", func() (worker.Worker, error) {
		w, err := proxyupdater.NewWorker(apiproxyupdater.NewFacade(apiConn))
		if err != nil {
			return nil, errors.Annotate(err, "cannot start proxyupdater worker")
		}
		return w, nil
	})

	runner.StartWorker("logsender", func() (worker.Worker, error) {
		return logsender.New(a.bufferedLogs, apilogsender.NewAPI(apiConn)), nil
	})

	modelConfig, err := apiConn.Agent().ModelConfig()
	if err != nil {
		return nil, fmt.Errorf("cannot read model config: %v", err)
	}

	ignoreMachineAddresses, _ := modelConfig.IgnoreMachineAddresses()
	// Containers only have machine addresses, so we can't ignore them.
	if names.IsContainerMachine(agentConfig.Tag().Id()) {
		ignoreMachineAddresses = false
	}
	if ignoreMachineAddresses {
		logger.Infof("machine addresses not used, only addresses from provider")
	}
	runner.StartWorker("machiner", func() (worker.Worker, error) {
		accessor := machiner.APIMachineAccessor{apiConn.Machiner()}
		w, err := newMachiner(machiner.Config{
			MachineAccessor: accessor,
			Tag:             agentConfig.Tag().(names.MachineTag),
			ClearMachineAddressesOnStart: ignoreMachineAddresses,
			NotifyMachineDead: func() error {
				return a.writeUninstallAgentFile()
			},
		})
		if err != nil {
			return nil, errors.Annotate(err, "cannot start machiner worker")
		}
		return w, err
	})
	runner.StartWorker("apiaddressupdater", func() (worker.Worker, error) {
		addressUpdater := agent.APIHostPortsSetter{a}
		w, err := apiaddressupdater.NewAPIAddressUpdater(apiConn.Machiner(), addressUpdater)
		if err != nil {
			return nil, errors.Annotate(err, "cannot start api address updater worker")
		}
		return w, nil
	})

	runner.StartWorker("diskmanager", func() (worker.Worker, error) {
		api, err := apiConn.DiskManager()
		if err != nil {
			return nil, errors.Trace(err)
		}
		return newDiskManager(diskmanager.DefaultListBlockDevices, api), nil
	})
	runner.StartWorker("storageprovisioner-machine", func() (worker.Worker, error) {
		scope := agentConfig.Tag()
		api, err := apistorageprovisioner.NewState(apiConn, scope)
		if err != nil {
			return nil, errors.Trace(err)
		}
		storageDir := filepath.Join(agentConfig.DataDir(), "storage")
		w, err := newStorageWorker(storageprovisioner.Config{
			Scope:       scope,
			StorageDir:  storageDir,
			Volumes:     api,
			Filesystems: api,
			Life:        api,
			Environ:     api,
			Machines:    api,
			Status:      api,
			Clock:       clock.WallClock,
		})
		if err != nil {
			return nil, errors.Annotate(err, "cannot start machine-local storage provisioner worker")
		}
		return w, nil

	})

	// Check if the network management is disabled.
	disableNetworkManagement, _ := modelConfig.DisableNetworkManagement()
	if disableNetworkManagement {
		logger.Infof("network management is disabled")
	}

	// Start networker depending on configuration and job.
	intrusiveMode := isNetworkManager && !disableNetworkManagement
	runner.StartWorker("networker", func() (worker.Worker, error) {
		w, err := newNetworker(apiConn.Networker(), agentConfig, intrusiveMode, networker.DefaultConfigBaseDir)
		if err != nil {
			return nil, errors.Annotate(err, "cannot start networker worker")
		}
		return w, nil
	})

	// Start the worker to manage SSH keys.
	runner.StartWorker("authenticationworker", func() (worker.Worker, error) {
		w, err := authenticationworker.NewWorker(apiConn.KeyUpdater(), agentConfig)
		if err != nil {
			return nil, errors.Annotate(err, "cannot start ssh auth-keys updater worker")
		}
		return w, nil
	})

	// Perform the operations needed to set up hosting for containers.
	if err := a.setupContainerSupport(runner, apiConn, agentConfig); err != nil {
		cause := errors.Cause(err)
		if params.IsCodeDead(cause) || cause == worker.ErrTerminateAgent {
			return nil, worker.ErrTerminateAgent
		}
		return nil, fmt.Errorf("setting up container support: %v", err)
	}

	if isUnitHoster {
		runner.StartWorker("deployer", func() (worker.Worker, error) {
			apiDeployer := apiConn.Deployer()
			context := newDeployContext(apiDeployer, agentConfig)
			w, err := deployer.NewDeployer(apiDeployer, context)
			if err != nil {
				return nil, errors.Annotate(err, "cannot start unit agent deployer worker")
			}
			return w, nil
		})
	}

	if isModelManager {
		runner.StartWorker("resumer", func() (worker.Worker, error) {
			// The action of resumer is so subtle that it is not tested,
			// because we can't figure out how to do so without
			// brutalising the transaction log.
			return newResumer(apiConn.Resumer()), nil
		})

		runner.StartWorker("identity-file-writer", func() (worker.Worker, error) {
			inner := func(<-chan struct{}) error {
				agentConfig := a.CurrentConfig()
				return agent.WriteSystemIdentityFile(agentConfig)
			}
			return worker.NewSimpleWorker(inner), nil
		})

		runner.StartWorker("toolsversionchecker", func() (worker.Worker, error) {
			// 4 times a day seems a decent enough amount of checks.
			checkerParams := toolsversionchecker.VersionCheckerParams{
				CheckInterval: time.Hour * 6,
			}
			return toolsversionchecker.New(agenttools.NewFacade(apiConn), &checkerParams), nil
		})

		// Published image metadata for some providers are in simple streams.
		// Providers that do not depend on simple streams do not need this worker.
		env, err := newEnvirons(modelConfig)
		if err != nil {
			return nil, errors.Annotate(err, "getting environ")
		}
		if _, ok := env.(simplestreams.HasRegion); ok {
			// Start worker that stores published image metadata in state.
			runner.StartWorker("imagemetadata", func() (worker.Worker, error) {
				return newMetadataUpdater(apiConn.MetadataUpdater()), nil
			})
		}
	} else {
		runner.StartWorker("stateconverter", func() (worker.Worker, error) {
			// TODO(fwereade): this worker needs its own facade.
			handler := conv2state.New(apiConn.Machiner(), a)
			w, err := watcher.NewNotifyWorker(watcher.NotifyConfig{
				Handler: handler,
			})
			if err != nil {
				return nil, errors.Annotate(err, "cannot start controller promoter worker")
			}
			return w, nil
		})
	}
	return runner, nil
}

// Restart restarts the agent's service.
func (a *MachineAgent) Restart() error {
	name := a.CurrentConfig().Value(agent.AgentServiceName)
	return service.Restart(name)
}

// openStateForUpgrade exists to be passed into the upgradesteps
// worker. The upgradesteps worker opens state independently of the
// state worker so that it isn't affected by the state worker's
// lifetime. It ensures the MongoDB server is configured and started,
// and then opens a state connection.
//
// TODO(mjs)- review the need for this once the dependency engine is
// in use. Why can't upgradesteps depend on the main state connection?
func (a *MachineAgent) openStateForUpgrade() (*state.State, func(), error) {
	agentConfig := a.CurrentConfig()
	if err := a.ensureMongoServer(agentConfig); err != nil {
		return nil, nil, errors.Trace(err)
	}
	info, ok := agentConfig.MongoInfo()
	if !ok {
		return nil, nil, errors.New("no state info available")
	}
	st, err := state.Open(agentConfig.Model(), info, mongo.DefaultDialOpts(), environs.NewStatePolicy())
	if err != nil {
		return nil, nil, errors.Trace(err)
	}

	// Ensure storage is available during upgrades.
	stor := statestorage.NewStorage(st.ModelUUID(), st.MongoSession())
	registerSimplestreamsDataSource(stor, false)

	closer := func() {
		unregisterSimplestreamsDataSource()
		st.Close()
	}
	return st, closer, nil
}

// setupContainerSupport determines what containers can be run on this machine and
// initialises suitable infrastructure to support such containers.
func (a *MachineAgent) setupContainerSupport(runner worker.Runner, st api.Connection, agentConfig agent.Config) error {
	var supportedContainers []instance.ContainerType
	supportsContainers := container.ContainersSupported()
	if supportsContainers {
		supportedContainers = append(supportedContainers, instance.LXC, instance.LXD)
	}

	supportsKvm, err := kvm.IsKVMSupported()
	if err != nil {
		logger.Warningf("determining kvm support: %v\nno kvm containers possible", err)
	}
	if err == nil && supportsKvm {
		supportedContainers = append(supportedContainers, instance.KVM)
	}

	return a.updateSupportedContainers(runner, st, supportedContainers, agentConfig)
}

// updateSupportedContainers records in state that a machine can run the specified containers.
// It starts a watcher and when a container of a given type is first added to the machine,
// the watcher is killed, the machine is set up to be able to start containers of the given type,
// and a suitable provisioner is started.
func (a *MachineAgent) updateSupportedContainers(
	runner worker.Runner,
	st api.Connection,
	containers []instance.ContainerType,
	agentConfig agent.Config,
) error {
	pr := st.Provisioner()
	tag := agentConfig.Tag().(names.MachineTag)
	machine, err := pr.Machine(tag)
	if errors.IsNotFound(err) || err == nil && machine.Life() == params.Dead {
		return worker.ErrTerminateAgent
	}
	if err != nil {
		return errors.Annotatef(err, "cannot load machine %s from state", tag)
	}
	if len(containers) == 0 {
		if err := machine.SupportsNoContainers(); err != nil {
			return errors.Annotatef(err, "clearing supported containers for %s", tag)
		}
		return nil
	}
	if err := machine.SetSupportedContainers(containers...); err != nil {
		return errors.Annotatef(err, "setting supported containers for %s", tag)
	}
	initLock, err := cmdutil.HookExecutionLock(agentConfig.DataDir())
	if err != nil {
		return err
	}
	// Start the watcher to fire when a container is first requested on the machine.
	modelUUID, err := st.ModelTag()
	if err != nil {
		return err
	}
	watcherName := fmt.Sprintf("%s-container-watcher", machine.Id())
	// There may not be a CA certificate private key available, and without
	// it we can't ensure that other Juju nodes can connect securely, so only
	// use an image URL getter if there's a private key.
	var imageURLGetter container.ImageURLGetter
	if agentConfig.Value(agent.AllowsSecureConnection) == "true" {
		cfg, err := pr.ModelConfig()
		if err != nil {
			return errors.Annotate(err, "unable to get environ config")
		}
		imageURLGetter = container.NewImageURLGetter(
			// Explicitly call the non-named constructor so if anyone
			// adds additional fields, this fails.
			container.ImageURLGetterConfig{
				st.Addr(), modelUUID.Id(), []byte(agentConfig.CACert()),
				cfg.CloudImageBaseURL(), container.ImageDownloadURL,
			})
	}
	params := provisioner.ContainerSetupParams{
		Runner:              runner,
		WorkerName:          watcherName,
		SupportedContainers: containers,
		ImageURLGetter:      imageURLGetter,
		Machine:             machine,
		Provisioner:         pr,
		Config:              agentConfig,
		InitLock:            initLock,
	}
	handler := provisioner.NewContainerSetupHandler(params)
	a.startWorkerAfterUpgrade(runner, watcherName, func() (worker.Worker, error) {
		w, err := watcher.NewStringsWorker(watcher.StringsConfig{
			Handler: handler,
		})
		if err != nil {
			return nil, errors.Annotatef(err, "cannot start %s worker", watcherName)
		}
		return w, nil
	})
	return nil
}

// StateWorker returns a worker running all the workers that require
// a *state.State connection.
func (a *MachineAgent) StateWorker() (worker.Worker, error) {
	agentConfig := a.CurrentConfig()

	// Start MongoDB server and dial.
	if err := a.ensureMongoServer(agentConfig); err != nil {
		return nil, err
	}
	st, m, err := openState(agentConfig, stateWorkerDialOpts)
	if err != nil {
		return nil, err
	}
	reportOpenedState(st)

	runner := newConnRunner(st)
	singularRunner, err := newSingularStateRunner(runner, st, m)
	if err != nil {
		return nil, errors.Trace(err)
	}

	// Take advantage of special knowledge here in that we will only ever want
	// the storage provider on one machine, and that is the "bootstrap" node.
	for _, job := range m.Jobs() {
		switch job {
		case state.JobHostUnits:
			// Implemented elsewhere with workers that use the API.
		case state.JobManageModel:
			useMultipleCPUs()
			a.startWorkerAfterUpgrade(runner, "model worker manager", func() (worker.Worker, error) {
				return modelworkermanager.NewModelWorkerManager(st, a.startEnvWorkers, a.undertakerWorker, worker.RestartDelay), nil
			})
			a.startWorkerAfterUpgrade(runner, "peergrouper", func() (worker.Worker, error) {
				w, err := peergrouperNew(st)
				if err != nil {
					return nil, errors.Annotate(err, "cannot start peergrouper worker")
				}
				return w, nil
			})
			a.startWorkerAfterUpgrade(runner, "restore", func() (worker.Worker, error) {
				w, err := a.newRestoreStateWatcherWorker(st)
				if err != nil {
					return nil, errors.Annotate(err, "cannot start backup-restorer worker")
				}
				return w, nil
			})

			// certChangedChan is shared by multiple workers it's up
			// to the agent to close it rather than any one of the
			// workers.
			//
			// TODO(ericsnow) For now we simply do not close the channel.
			certChangedChan := make(chan params.StateServingInfo, 1)
			// Each time aipserver worker is restarted, we need a fresh copy of state due
			// to the fact that state holds lease managers which are killed and need to be reset.
			stateOpener := func() (*state.State, error) {
				logger.Debugf("opening state for apistate worker")
				st, _, err := openState(agentConfig, stateWorkerDialOpts)
				return st, err
			}
			runner.StartWorker("apiserver", a.apiserverWorkerStarter(stateOpener, certChangedChan))
			var stateServingSetter certupdater.StateServingInfoSetter = func(info params.StateServingInfo, done <-chan struct{}) error {
				return a.ChangeConfig(func(config agent.ConfigSetter) error {
					config.SetStateServingInfo(info)
					logger.Infof("update apiserver worker with new certificate")
					select {
					case certChangedChan <- info:
						return nil
					case <-done:
						return nil
					}
				})
			}
			a.startWorkerAfterUpgrade(runner, "certupdater", func() (worker.Worker, error) {
				return newCertificateUpdater(m, agentConfig, st, st, stateServingSetter), nil
			})

			a.startWorkerAfterUpgrade(singularRunner, "dblogpruner", func() (worker.Worker, error) {
				return dblogpruner.New(st, dblogpruner.NewLogPruneParams()), nil
			})

			a.startWorkerAfterUpgrade(singularRunner, "txnpruner", func() (worker.Worker, error) {
				return txnpruner.New(st, time.Hour*2), nil
			})
		default:
			return nil, errors.Errorf("unknown job type %q", job)
		}
	}
	return cmdutil.NewCloseWorker(logger, runner, stateWorkerCloser{st}), nil
}

type stateWorkerCloser struct {
	stateCloser io.Closer
}

func (s stateWorkerCloser) Close() error {
	// This state-dependent data source will be useless once state is closed -
	// un-register it before closing state.
	unregisterSimplestreamsDataSource()
	return s.stateCloser.Close()
}

// startEnvWorkers starts controller workers that need to run per
// environment.
func (a *MachineAgent) startEnvWorkers(
	ssSt modelworkermanager.InitialState,
	st *state.State,
) (_ worker.Worker, err error) {
	modelUUID := st.ModelUUID()
	defer errors.DeferredAnnotatef(&err, "failed to start workers for env %s", modelUUID)
	logger.Infof("starting workers for env %s", modelUUID)

	// Establish API connection for this environment.
	agentConfig := a.CurrentConfig()
	apiInfo, ok := agentConfig.APIInfo()
	if !ok {
		return nil, errors.New("API info not available")
	}
	apiInfo.ModelTag = st.ModelTag()
	apiSt, err := apicaller.OpenAPIStateUsingInfo(apiInfo, agentConfig.OldPassword())
	if err != nil {
		return nil, errors.Trace(err)
	}

	// Create a runner for workers specific to this
	// environment. Either the State or API connection failing will be
	// considered fatal, killing the runner and all its workers.
	runner := newConnRunner(st, apiSt)
	defer func() {
		if err != nil && runner != nil {
			runner.Kill()
			runner.Wait()
		}
	}()
	// Close the API connection when the runner for this environment dies.
	go func() {
		runner.Wait()
		err := apiSt.Close()
		if err != nil {
			logger.Errorf("failed to close API connection for env %s: %v", modelUUID, err)
		}
	}()

	// Create a singular runner for this environment.
	machine, err := ssSt.Machine(a.machineId)
	if err != nil {
		return nil, errors.Trace(err)
	}
	singularRunner, err := newSingularStateRunner(runner, ssSt, machine)
	if err != nil {
		return nil, errors.Trace(err)
	}
	defer func() {
		if err != nil && singularRunner != nil {
			singularRunner.Kill()
			singularRunner.Wait()
		}
	}()

	// Start workers that depend on a *state.State.
	// TODO(fwereade): 2015-04-21 THIS SHALL NOT PASS
	// Seriously, these should all be using the API.
	singularRunner.StartWorker("minunitsworker", func() (worker.Worker, error) {
		return minunitsworker.NewMinUnitsWorker(st), nil
	})

	// Start workers that use an API connection.
	singularRunner.StartWorker("environ-provisioner", func() (worker.Worker, error) {
		w, err := provisioner.NewEnvironProvisioner(apiSt.Provisioner(), agentConfig)
		if err != nil {
			return nil, errors.Annotate(err, "cannot start environment compute provisioner worker")
		}
		return w, nil
	})
	singularRunner.StartWorker("environ-storageprovisioner", func() (worker.Worker, error) {
		scope := st.ModelTag()
		api, err := apistorageprovisioner.NewState(apiSt, scope)
		if err != nil {
			return nil, errors.Trace(err)
		}
		w, err := newStorageWorker(storageprovisioner.Config{
			Scope:       scope,
			Volumes:     api,
			Filesystems: api,
			Life:        api,
			Environ:     api,
			Machines:    api,
			Status:      api,
			Clock:       clock.WallClock,
		})
		if err != nil {
			return nil, errors.Annotate(err, "cannot start environment storage provisioner worker")
		}
		return w, nil
	})
	singularRunner.StartWorker("charm-revision-updater", func() (worker.Worker, error) {
		w, err := charmrevision.NewWorker(charmrevision.Config{
			RevisionUpdater: apiSt.CharmRevisionUpdater(),
			Clock:           clock.WallClock,
			Period:          24 * time.Hour,
		})
		if err != nil {
			return nil, errors.Annotate(err, "cannot start charm revision updater worker")
		}
		return w, nil
	})
	runner.StartWorker("metricmanagerworker", func() (worker.Worker, error) {
		client, err := getMetricAPI(apiSt)
		if err != nil {
			return nil, errors.Annotate(err, "cannot construct metrics api facade")
		}
		w, err := metricworker.NewMetricsManager(client)
		if err != nil {
			return nil, errors.Annotate(err, "cannot start metrics manager worker")
		}
		return w, nil
	})
	singularRunner.StartWorker("instancepoller", func() (worker.Worker, error) {
		w, err := newInstancePoller(apiSt.InstancePoller())
		if err != nil {
			return nil, errors.Annotate(err, "cannot start instance poller worker")
		}
		return w, nil
	})
	singularRunner.StartWorker("cleaner", func() (worker.Worker, error) {
		w, err := newCleaner(apiSt.Cleaner())
		if err != nil {
			return nil, errors.Annotate(err, "cannot start state cleaner worker")
		}
		return w, nil
	})
	singularRunner.StartWorker("addresserworker", func() (worker.Worker, error) {
		w, err := newAddresser(apiSt.Addresser())
		if err != nil {
			return nil, errors.Annotate(err, "cannot start addresser worker")
		}
		return w, nil
	})

	if machine.IsManager() {
		singularRunner.StartWorker("unitassigner", func() (worker.Worker, error) {
			return unitassigner.New(apiSt.UnitAssigner())
		})
	}

	// TODO(axw) 2013-09-24 bug #1229506
	// Make another job to enable the firewaller. Not all
	// environments are capable of managing ports
	// centrally.
	fwMode, err := getFirewallMode(apiSt)
	if err != nil {
		return nil, errors.Annotate(err, "cannot get firewall mode")
	}
	if fwMode != config.FwNone {
		singularRunner.StartWorker("firewaller", func() (worker.Worker, error) {
			w, err := newFirewaller(apiSt.Firewaller())
			if err != nil {
				return nil, errors.Annotate(err, "cannot start firewaller worker")
			}
			return w, nil
		})
	} else {
		logger.Debugf("not starting firewaller worker - firewall-mode is %q", fwMode)
	}

	singularRunner.StartWorker("statushistorypruner", func() (worker.Worker, error) {
		f := statushistory.NewFacade(apiSt)
		conf := statushistorypruner.Config{
			Facade:           f,
			MaxLogsPerEntity: params.DefaultMaxLogsPerEntity,
			PruneInterval:    params.DefaultPruneInterval,
			NewTimer:         worker.NewTimer,
		}
		w, err := statushistorypruner.New(conf)
		if err != nil {
			return nil, errors.Annotate(err, "cannot start status history pruner worker")
		}
		return w, nil
	})

	return runner, nil
}

// undertakerWorker manages the controlled take-down of a dying environment.
func (a *MachineAgent) undertakerWorker(
	ssSt modelworkermanager.InitialState,
	st *state.State,
) (_ worker.Worker, err error) {
	modelUUID := st.ModelUUID()
	defer errors.DeferredAnnotatef(&err, "failed to start undertaker worker for model %s", modelUUID)
	logger.Infof("starting undertaker worker for model %s", modelUUID)
	singularRunner, runner, apiSt, err := a.newRunnersForAPIConn(ssSt, st)
	if err != nil {
		return nil, errors.Trace(err)
	}
	defer func() {
		if err != nil && singularRunner != nil {
			singularRunner.Kill()
			singularRunner.Wait()
		}
	}()

	// Start the undertaker worker.
	singularRunner.StartWorker("undertaker", func() (worker.Worker, error) {
		return undertaker.NewUndertaker(getUndertakerAPI(apiSt), clock.WallClock)
	})

	return runner, nil
}

func (a *MachineAgent) newRunnersForAPIConn(
	ssSt modelworkermanager.InitialState,
	st *state.State,
) (
	worker.Runner,
	worker.Runner,
	api.Connection,
	error,
) {
	// Establish API connection for this environment.
	agentConfig := a.CurrentConfig()
	apiInfo, ok := agentConfig.APIInfo()
	if !ok {
		return nil, nil, nil, errors.New("API info not available")
	}
	apiInfo.ModelTag = st.ModelTag()
	apiSt, err := apicaller.OpenAPIStateUsingInfo(apiInfo, agentConfig.OldPassword())
	if err != nil {
		return nil, nil, nil, errors.Trace(err)
	}

	// Create a runner for workers specific to this
	// environment. Either the State or API connection failing will be
	// considered fatal, killing the runner and all its workers.
	runner := newConnRunner(st, apiSt)
	defer func() {
		if err != nil && runner != nil {
			runner.Kill()
			runner.Wait()
		}
	}()
	// Close the API connection when the runner for this environment dies.
	go func() {
		runner.Wait()
		err := apiSt.Close()
		if err != nil {
			logger.Errorf("failed to close API connection for env %s: %v", st.ModelUUID(), err)
		}
	}()

	// Create a singular runner for this environment.
	machine, err := ssSt.Machine(a.machineId)
	if err != nil {
		return nil, nil, nil, errors.Trace(err)
	}
	singularRunner, err := newSingularStateRunner(runner, ssSt, machine)
	if err != nil {
		return nil, nil, nil, errors.Trace(err)
	}

	return singularRunner, runner, apiSt, nil
}

var getFirewallMode = _getFirewallMode

func _getFirewallMode(apiSt api.Connection) (string, error) {
	modelConfig, err := apiSt.Agent().ModelConfig()
	if err != nil {
		return "", errors.Annotate(err, "cannot read model config")
	}
	return modelConfig.FirewallMode(), nil
}

// stateWorkerDialOpts is a mongo.DialOpts suitable
// for use by StateWorker to dial mongo.
//
// This must be overridden in tests, as it assumes
// journaling is enabled.
var stateWorkerDialOpts mongo.DialOpts

func (a *MachineAgent) apiserverWorkerStarter(
	stateOpener func() (*state.State, error), certChanged chan params.StateServingInfo,
) func() (worker.Worker, error) {
	return func() (worker.Worker, error) {
		st, err := stateOpener()
		if err != nil {
			return nil, errors.Trace(err)
		}
		return a.newApiserverWorker(st, certChanged)
	}
}

func (a *MachineAgent) newApiserverWorker(st *state.State, certChanged chan params.StateServingInfo) (worker.Worker, error) {
	agentConfig := a.CurrentConfig()
	// If the configuration does not have the required information,
	// it is currently not a recoverable error, so we kill the whole
	// agent, potentially enabling human intervention to fix
	// the agent's configuration file.
	info, ok := agentConfig.StateServingInfo()
	if !ok {
		return nil, &cmdutil.FatalError{"StateServingInfo not available and we need it"}
	}
	cert := []byte(info.Cert)
	key := []byte(info.PrivateKey)

	if len(cert) == 0 || len(key) == 0 {
		return nil, &cmdutil.FatalError{"configuration does not have controller cert/key"}
	}
	tag := agentConfig.Tag()
	dataDir := agentConfig.DataDir()
	logDir := agentConfig.LogDir()

	endpoint := net.JoinHostPort("", strconv.Itoa(info.APIPort))
	listener, err := net.Listen("tcp", endpoint)
	if err != nil {
		return nil, err
	}
	w, err := apiserver.NewServer(st, listener, apiserver.ServerConfig{
		Cert:        cert,
		Key:         key,
		Tag:         tag,
		DataDir:     dataDir,
		LogDir:      logDir,
		Validator:   a.limitLogins,
		CertChanged: certChanged,
	})
	if err != nil {
		return nil, errors.Annotate(err, "cannot start api server worker")
	}
	return w, nil
}

// limitLogins is called by the API server for each login attempt.
// it returns an error if upgrades or restore are running.
func (a *MachineAgent) limitLogins(req params.LoginRequest) error {
	if err := a.limitLoginsDuringRestore(req); err != nil {
		return err
	}
	return a.limitLoginsDuringUpgrade(req)
}

// limitLoginsDuringRestore will only allow logins for restore related purposes
// while the different steps of restore are running.
func (a *MachineAgent) limitLoginsDuringRestore(req params.LoginRequest) error {
	var err error
	switch {
	case a.IsRestoreRunning():
		err = apiserver.RestoreInProgressError
	case a.IsRestorePreparing():
		err = apiserver.AboutToRestoreError
	}
	if err != nil {
		authTag, parseErr := names.ParseTag(req.AuthTag)
		if parseErr != nil {
			return errors.Annotate(err, "could not parse auth tag")
		}
		switch authTag := authTag.(type) {
		case names.UserTag:
			// use a restricted API mode
			return err
		case names.MachineTag:
			if authTag == a.Tag() {
				// allow logins from the local machine
				return nil
			}
		}
		return errors.Errorf("login for %q blocked because restore is in progress", authTag)
	}
	return nil
}

// limitLoginsDuringUpgrade is called by the API server for each login
// attempt. It returns an error if upgrades are in progress unless the
// login is for a user (i.e. a client) or the local machine.
func (a *MachineAgent) limitLoginsDuringUpgrade(req params.LoginRequest) error {
	if a.isUpgradeRunning() || a.isInitialUpgradeCheckPending() {
		authTag, err := names.ParseTag(req.AuthTag)
		if err != nil {
			return errors.Annotate(err, "could not parse auth tag")
		}
		switch authTag := authTag.(type) {
		case names.UserTag:
			// use a restricted API mode
			return apiserver.UpgradeInProgressError
		case names.MachineTag:
			if authTag == a.Tag() {
				// allow logins from the local machine
				return nil
			}
		}
		return errors.Errorf("login for %q blocked because %s", authTag, apiserver.UpgradeInProgressError.Error())
	} else {
		return nil // allow all logins
	}
}

var stateWorkerServingConfigErr = errors.New("state worker started with no state serving info")

// ensureMongoServer ensures that mongo is installed and running,
// and ready for opening a state connection.
func (a *MachineAgent) ensureMongoServer(agentConfig agent.Config) (err error) {
	a.mongoInitMutex.Lock()
	defer a.mongoInitMutex.Unlock()
	if a.mongoInitialized {
		logger.Debugf("mongo is already initialized")
		return nil
	}
	defer func() {
		if err == nil {
			a.mongoInitialized = true
		}
	}()

	// Many of the steps here, such as adding the controller to the
	// admin DB and initiating the replicaset, are once-only actions,
	// required when upgrading from a pre-HA-capable
	// environment. These calls won't do anything if the thing they
	// need to set up has already been done.
	var needReplicasetInit = false
	var machineAddrs []network.Address

	mongoInstalled, err := mongo.IsServiceInstalled()
	if err != nil {
		return errors.Annotate(err, "error while checking if mongodb service is installed")
	}

	if mongoInstalled {
		logger.Debugf("mongodb service is installed")

		if _, err := a.ensureMongoAdminUser(agentConfig); err != nil {
			return errors.Trace(err)
		}

		if err := a.ensureMongoSharedSecret(agentConfig); err != nil {
			return errors.Trace(err)
		}
		agentConfig = a.CurrentConfig() // ensureMongoSharedSecret may have updated the config

		mongoInfo, ok := agentConfig.MongoInfo()
		if !ok {
			return errors.New("unable to retrieve mongo info to check replicaset")
		}

		needReplicasetInit, err = isReplicasetInitNeeded(mongoInfo)
		if err != nil {
			return errors.Annotate(err, "error while checking replicaset")
		}

		// If the replicaset is to be initialised the machine addresses
		// need to be retrieved *before* MongoDB is restarted with the
		// --replset option (in EnsureMongoServer). Once MongoDB is
		// started with --replset it won't respond to queries until the
		// replicaset is initiated.
		if needReplicasetInit {
			logger.Infof("replicaset not yet configured")
			machineAddrs, err = getMachineAddresses(agentConfig)
			if err != nil {
				return errors.Trace(err)
			}
		}
	}

	// EnsureMongoServer installs/upgrades the init config as necessary.
	ensureServerParams, err := cmdutil.NewEnsureServerParams(agentConfig)
	if err != nil {
		return err
	}
	if err := cmdutil.EnsureMongoServer(ensureServerParams); err != nil {
		return err
	}

	// Initiate the replicaset if required.
	if needReplicasetInit {
		servingInfo, ok := agentConfig.StateServingInfo()
		if !ok {
			return stateWorkerServingConfigErr
		}
		mongoInfo, ok := agentConfig.MongoInfo()
		if !ok {
			return errors.New("unable to retrieve mongo info to initiate replicaset")
		}
		if err := initiateReplicaSet(mongoInfo, servingInfo.StatePort, machineAddrs); err != nil {
			return err
		}
	}

	return nil
}

// ensureMongoAdminUser ensures that the machine's mongo user is in
// the admin DB.
func (a *MachineAgent) ensureMongoAdminUser(agentConfig agent.Config) (added bool, err error) {
	mongoInfo, ok1 := agentConfig.MongoInfo()
	servingInfo, ok2 := agentConfig.StateServingInfo()
	if !ok1 || !ok2 {
		return false, stateWorkerServingConfigErr
	}
	dialInfo, err := mongo.DialInfo(mongoInfo.Info, mongo.DefaultDialOpts())
	if err != nil {
		return false, err
	}
	if len(dialInfo.Addrs) > 1 {
		logger.Infof("more than one controller; admin user must exist")
		return false, nil
	}
	return ensureMongoAdminUser(mongo.EnsureAdminUserParams{
		DialInfo: dialInfo,
		DataDir:  agentConfig.DataDir(),
		Port:     servingInfo.StatePort,
		User:     mongoInfo.Tag.String(),
		Password: mongoInfo.Password,
	})
}

// ensureMongoSharedSecret generates a MongoDB shared secret if
// required, updating the agent's config and state.
func (a *MachineAgent) ensureMongoSharedSecret(agentConfig agent.Config) error {
	servingInfo, ok := agentConfig.StateServingInfo()
	if !ok {
		return stateWorkerServingConfigErr
	}

	if servingInfo.SharedSecret != "" {
		return nil // Already done
	}

	logger.Infof("state serving info has no shared secret - generating")

	var err error
	servingInfo.SharedSecret, err = mongo.GenerateSharedSecret()
	if err != nil {
		return err
	}
	logger.Debugf("updating state serving info in agent config")
	if err = a.ChangeConfig(func(config agent.ConfigSetter) error {
		config.SetStateServingInfo(servingInfo)
		return nil
	}); err != nil {
		return err
	}
	agentConfig = a.CurrentConfig()

	logger.Debugf("updating state serving info in state")

	// Note: we set Direct=true in the mongo options because it's
	// possible that we've previously upgraded the mongo server's
	// configuration to form a replicaset, but failed to initiate it.
	dialOpts := mongo.DefaultDialOpts()
	dialOpts.Direct = true
	st, _, err := openState(agentConfig, dialOpts)
	if err != nil {
		return err
	}
	defer st.Close()

	ssi := cmdutil.ParamsStateServingInfoToStateStateServingInfo(servingInfo)
	if err := st.SetStateServingInfo(ssi); err != nil {
		return errors.Errorf("cannot set state serving info: %v", err)
	}

	logger.Infof("shared secret updated in state serving info")
	return nil
}

// isReplicasetInitNeeded returns true if the replicaset needs to be
// initiated.
func isReplicasetInitNeeded(mongoInfo *mongo.MongoInfo) (bool, error) {
	dialInfo, err := mongo.DialInfo(mongoInfo.Info, mongo.DefaultDialOpts())
	if err != nil {
		return false, errors.Annotate(err, "cannot generate dial info to check replicaset")
	}
	dialInfo.Username = mongoInfo.Tag.String()
	dialInfo.Password = mongoInfo.Password

	session, err := mgo.DialWithInfo(dialInfo)
	if err != nil {
		return false, errors.Annotate(err, "cannot dial mongo to check replicaset")
	}
	defer session.Close()

	cfg, err := replicaset.CurrentConfig(session)
	if err != nil {
		logger.Debugf("couldn't retrieve replicaset config (not fatal): %v", err)
		return true, nil
	}
	numMembers := len(cfg.Members)
	logger.Debugf("replicaset member count: %d", numMembers)
	return numMembers < 1, nil
}

// getMachineAddresses connects to state to determine the machine's
// network addresses.
func getMachineAddresses(agentConfig agent.Config) ([]network.Address, error) {
	logger.Debugf("opening state to get machine addresses")
	dialOpts := mongo.DefaultDialOpts()
	dialOpts.Direct = true
	st, m, err := openState(agentConfig, dialOpts)
	if err != nil {
		return nil, errors.Annotate(err, "failed to open state to retrieve machine addresses")
	}
	defer st.Close()
	return m.Addresses(), nil
}

// initiateReplicaSet connects to MongoDB and sets up the replicaset.
func initiateReplicaSet(mongoInfo *mongo.MongoInfo, statePort int, machineAddrs []network.Address) error {
	peerAddr := mongo.SelectPeerAddress(machineAddrs)
	if peerAddr == "" {
		return errors.Errorf("no appropriate peer address found in %q", machineAddrs)
	}

	dialInfo, err := mongo.DialInfo(mongoInfo.Info, mongo.DefaultDialOpts())
	if err != nil {
		return errors.Annotate(err, "cannot generate dial info to initiate replicaset")
	}

	if err := maybeInitiateMongoServer(peergrouper.InitiateMongoParams{
		DialInfo:       dialInfo,
		MemberHostPort: net.JoinHostPort(peerAddr, fmt.Sprint(statePort)),
		User:           mongoInfo.Tag.String(), // TODO(dfc) InitiateMongoParams should take a Tag
		Password:       mongoInfo.Password,
	}); err != nil && err != peergrouper.ErrReplicaSetAlreadyInitiated {
		return err
	}
	return nil
}

func openState(agentConfig agent.Config, dialOpts mongo.DialOpts) (_ *state.State, _ *state.Machine, err error) {
	info, ok := agentConfig.MongoInfo()
	if !ok {
		return nil, nil, fmt.Errorf("no state info available")
	}
	st, err := state.Open(agentConfig.Model(), info, dialOpts, environs.NewStatePolicy())
	if err != nil {
		return nil, nil, err
	}
	defer func() {
		if err != nil {
			st.Close()
		}
	}()
	m0, err := st.FindEntity(agentConfig.Tag())
	if err != nil {
		if errors.IsNotFound(err) {
			err = worker.ErrTerminateAgent
		}
		return nil, nil, err
	}
	m := m0.(*state.Machine)
	if m.Life() == state.Dead {
		return nil, nil, worker.ErrTerminateAgent
	}
	// Check the machine nonce as provisioned matches the agent.Conf value.
	if !m.CheckProvisioned(agentConfig.Nonce()) {
		// The agent is running on a different machine to the one it
		// should be according to state. It must stop immediately.
		logger.Errorf("running machine %v agent on inappropriate instance", m)
		return nil, nil, worker.ErrTerminateAgent
	}
	return st, m, nil
}

// startWorkerAfterUpgrade starts a worker to run the specified child worker
// but only after waiting for upgrades to complete.
func (a *MachineAgent) startWorkerAfterUpgrade(runner worker.Runner, name string, start func() (worker.Worker, error)) {
	runner.StartWorker(name, func() (worker.Worker, error) {
		return a.upgradeWaiterWorker(name, start), nil
	})
}

// upgradeWaiterWorker runs the specified worker after upgrades have completed.
func (a *MachineAgent) upgradeWaiterWorker(name string, start func() (worker.Worker, error)) worker.Worker {
	return worker.NewSimpleWorker(func(stop <-chan struct{}) error {
		// Wait for the agent upgrade and upgrade steps to complete (or for us to be stopped).
		for _, ch := range []<-chan struct{}{
			a.upgradeComplete.Unlocked(),
			a.initialUpgradeCheckComplete.Unlocked(),
		} {
			select {
			case <-stop:
				return nil
			case <-ch:
			}
		}
		logger.Debugf("upgrades done, starting worker %q", name)

		// Upgrades are done, start the worker.
		worker, err := start()
		if err != nil {
			return err
		}
		// Wait for worker to finish or for us to be stopped.
		waitCh := make(chan error)
		go func() {
			waitCh <- worker.Wait()
		}()
		select {
		case err := <-waitCh:
			logger.Debugf("worker %q exited with %v", name, err)
			return err
		case <-stop:
			logger.Debugf("stopping so killing worker %q", name)
			worker.Kill()
		}
		return <-waitCh // Ensure worker has stopped before returning.
	})
}

// WorkersStarted returns a channel that's closed once all top level workers
// have been started. This is provided for testing purposes.
func (a *MachineAgent) WorkersStarted() <-chan struct{} {
	return a.workersStarted
}

func (a *MachineAgent) Tag() names.Tag {
	return names.NewMachineTag(a.machineId)
}

func (a *MachineAgent) createJujudSymlinks(dataDir string) error {
	jujud := filepath.Join(tools.ToolsDir(dataDir, a.Tag().String()), jujunames.Jujud)
	for _, link := range []string{jujuRun, jujuDumpLogs} {
		err := a.createSymlink(jujud, link)
		if err != nil {
			return errors.Annotatef(err, "failed to create %s symlink", link)
		}
	}
	return nil
}

func (a *MachineAgent) createSymlink(target, link string) error {
	fullLink := utils.EnsureBaseDir(a.rootDir, link)

	currentTarget, err := symlink.Read(fullLink)
	if err != nil && !os.IsNotExist(err) {
		return err
	} else if err == nil {
		// Link already in place - check it.
		if currentTarget == target {
			// Link already points to the right place - nothing to do.
			return nil
		}
		// Link points to the wrong place - delete it.
		if err := os.Remove(fullLink); err != nil {
			return err
		}
	}

	if err := os.MkdirAll(filepath.Dir(fullLink), os.FileMode(0755)); err != nil {
		return err
	}
	return symlink.New(target, fullLink)
}

func (a *MachineAgent) removeJujudSymlinks() (errs []error) {
	for _, link := range []string{jujuRun, jujuDumpLogs} {
		err := os.Remove(utils.EnsureBaseDir(a.rootDir, link))
		if err != nil && !os.IsNotExist(err) {
			errs = append(errs, errors.Annotatef(err, "failed to remove %s symlink", link))
		}
	}
	return
}

// writeUninstallAgentFile creates the uninstall-agent file on disk,
// which will cause the agent to uninstall itself when it encounters
// the ErrTerminateAgent error.
func (a *MachineAgent) writeUninstallAgentFile() error {
	logger.Errorf("agent terminating - %s is dead", names.ReadableString(a.Tag()))
	uninstallFile := filepath.Join(a.CurrentConfig().DataDir(), agent.UninstallAgentFile)
	return ioutil.WriteFile(uninstallFile, nil, 0644)
}

func (a *MachineAgent) uninstallAgent(agentConfig agent.Config) error {
	// We should only uninstall if the uninstall file is present.
	uninstallFile := filepath.Join(agentConfig.DataDir(), agent.UninstallAgentFile)
	if _, err := os.Stat(uninstallFile); err != nil {
		logger.Debugf("uninstall file %q does not exist", uninstallFile)
		return nil
	}
	logger.Infof("%q found, uninstalling agent", uninstallFile)

	var errs []error
	agentServiceName := agentConfig.Value(agent.AgentServiceName)
	if agentServiceName == "" {
		// For backwards compatibility, handle lack of AgentServiceName.
		agentServiceName = os.Getenv("UPSTART_JOB")
	}

	if agentServiceName != "" {
		svc, err := service.DiscoverService(agentServiceName, common.Conf{})
		if err != nil {
			errs = append(errs, fmt.Errorf("cannot remove service %q: %v", agentServiceName, err))
		} else if err := svc.Remove(); err != nil {
			errs = append(errs, fmt.Errorf("cannot remove service %q: %v", agentServiceName, err))
		}
	}

	errs = append(errs, a.removeJujudSymlinks()...)

<<<<<<< HEAD
	insideContainer := container.RunningInContainer()
	if insideContainer {
=======
	insideLXC, err := lxcutils.RunningInsideLXC()
	if err != nil {
		errs = append(errs, err)
	} else if insideLXC {
>>>>>>> 85d9f7ba
		// We're running inside LXC, so loop devices may leak. Detach
		// any loop devices that are backed by files on this machine.
		//
		// It is necessary to do this here as well as in container/lxc,
		// as container/lxc needs to check in the container's rootfs
		// to see if the loop device is attached to the container; that
		// will fail if the data-dir is removed first.
		if err := a.loopDeviceManager.DetachLoopDevices("/", agentConfig.DataDir()); err != nil {
			errs = append(errs, err)
		}
	}

	if err := mongo.RemoveService(); err != nil {
		errs = append(errs, errors.Annotate(err, "cannot stop/remove mongo service"))
	}
	if err := os.RemoveAll(agentConfig.DataDir()); err != nil {
		errs = append(errs, err)
	}
	if len(errs) == 0 {
		return nil
	}
	return fmt.Errorf("uninstall failed: %v", errs)
}

func newConnRunner(conns ...cmdutil.Pinger) worker.Runner {
	return worker.NewRunner(cmdutil.ConnectionIsFatal(logger, conns...), cmdutil.MoreImportant, worker.RestartDelay)
}

type MongoSessioner interface {
	MongoSession() *mgo.Session
}

func newSingularStateRunner(runner worker.Runner, st MongoSessioner, m *state.Machine) (worker.Runner, error) {
	singularStateConn := singularStateConn{st.MongoSession(), m}
	singularRunner, err := newSingularRunner(runner, singularStateConn)
	if err != nil {
		return nil, errors.Annotate(err, "cannot make singular State Runner")
	}
	return singularRunner, err
}

// singularStateConn implements singular.Conn on
// top of a State connection.
type singularStateConn struct {
	session *mgo.Session
	machine *state.Machine
}

func (c singularStateConn) IsMaster() (bool, error) {
	return mongo.IsMaster(c.session, c.machine)
}

func (c singularStateConn) Ping() error {
	return c.session.Ping()
}

func metricAPI(st api.Connection) (metricsmanager.MetricsManagerClient, error) {
	client, err := metricsmanager.NewClient(st)
	if err != nil {
		return nil, errors.Trace(err)
	}
	return client, nil
}

func undertakerAPI(st api.Connection) apiundertaker.UndertakerClient {
	return apiundertaker.NewClient(st)
}

// newDeployContext gives the tests the opportunity to create a deployer.Context
// that can be used for testing so as to avoid (1) deploying units to the system
// running the tests and (2) get access to the *State used internally, so that
// tests can be run without waiting for the 5s watcher refresh time to which we would
// otherwise be restricted.
var newDeployContext = func(st *apideployer.State, agentConfig agent.Config) deployer.Context {
	return deployer.NewSimpleContext(agentConfig, st)
}<|MERGE_RESOLUTION|>--- conflicted
+++ resolved
@@ -1921,15 +1921,8 @@
 
 	errs = append(errs, a.removeJujudSymlinks()...)
 
-<<<<<<< HEAD
 	insideContainer := container.RunningInContainer()
 	if insideContainer {
-=======
-	insideLXC, err := lxcutils.RunningInsideLXC()
-	if err != nil {
-		errs = append(errs, err)
-	} else if insideLXC {
->>>>>>> 85d9f7ba
 		// We're running inside LXC, so loop devices may leak. Detach
 		// any loop devices that are backed by files on this machine.
 		//
