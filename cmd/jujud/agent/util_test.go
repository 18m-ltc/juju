--- conflicted
+++ resolved
@@ -24,19 +24,29 @@
 	// the model Dead via the undertaker, so it can't be waited for
 	// reliably.
 	alwaysModelWorkers = []string{
-<<<<<<< HEAD
-		"agent", "clock", "api-config-watcher", "api-caller",
-=======
-		"agent", "clock", "api-caller", "discover-spaces-check-gate",
->>>>>>> a6246fed
-		"is-responsible-flag", "not-alive-flag", "not-dead-flag",
+		"agent",
+		"api-caller",
+		"api-config-watcher",
+		"clock",
+		"discover-spaces-check-gate",
+		"is-responsible-flag",
+		"not-alive-flag",
+		"not-dead-flag",
 	}
 	aliveModelWorkers = []string{
-		"environ-tracker", "discover-spaces", "compute-provisioner",
-		"storage-provisioner", "firewaller", "unit-assigner",
-		"service-scaler", "instance-poller", "charm-revision-updater",
-		"metric-worker", "state-cleaner", "status-history-pruner",
+		"charm-revision-updater",
+		"compute-provisioner",
+		"discover-spaces",
+		"environ-tracker",
+		"firewaller",
+		"instance-poller",
+		"metric-worker",
 		"migration-master",
+		"service-scaler",
+		"state-cleaner",
+		"status-history-pruner",
+		"storage-provisioner",
+		"unit-assigner",
 	}
 	deadModelWorkers = []string{
 		"environ-tracker", "undertaker",
