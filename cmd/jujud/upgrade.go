--- conflicted
+++ resolved
@@ -320,13 +320,7 @@
 func (c *upgradeWorkerContext) runUpgradeSteps(agentConfig agent.ConfigSetter) error {
 	var upgradeErr error
 	a := c.agent
-<<<<<<< HEAD
-	a.setMachineStatus(c.apiState, juju.StatusStarted,
-=======
-
-	a.setMachineStatus(c.apiState, params.StatusStarted,
->>>>>>> 1d2d488c
-		fmt.Sprintf("upgrading to %v", c.toVersion))
+	a.setMachineStatus(c.apiState, juju.StatusStarted, fmt.Sprintf("upgrading to %v", c.toVersion))
 
 	context := upgrades.NewContext(agentConfig, c.apiState, c.st)
 	logger.Infof("starting upgrade from %v to %v for %q", c.fromVersion, c.toVersion, c.tag)
@@ -448,32 +442,20 @@
 	}
 }
 
-<<<<<<< HEAD
-func upgradeTarget(job juju.MachineJob, isMaster bool) upgrades.Target {
-	switch job {
-	case juju.JobManageEnviron:
-		if isMaster {
-			return upgrades.DatabaseMaster
-		}
-		return upgrades.StateServer
-	case juju.JobHostUnits:
-		return upgrades.HostMachine
-=======
 // jobsToTargets determines the upgrade targets corresponding to the
 // jobs assigned to a machine agent. This determines the upgrade steps
 // which will run during an upgrade.
-func jobsToTargets(jobs []params.MachineJob, isMaster bool) (targets []upgrades.Target) {
+func jobsToTargets(jobs []juju.MachineJob, isMaster bool) (targets []upgrades.Target) {
 	for _, job := range jobs {
 		switch job {
-		case params.JobManageEnviron:
+		case juju.JobManageEnviron:
 			targets = append(targets, upgrades.StateServer)
 			if isMaster {
 				targets = append(targets, upgrades.DatabaseMaster)
 			}
-		case params.JobHostUnits:
+		case juju.JobHostUnits:
 			targets = append(targets, upgrades.HostMachine)
 		}
->>>>>>> 1d2d488c
 	}
 	return
 }