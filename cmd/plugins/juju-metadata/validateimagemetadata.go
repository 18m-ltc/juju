--- conflicted
+++ resolved
@@ -91,12 +91,6 @@
 }
 
 func (c *ValidateImageMetadataCommand) Init(args []string) error {
-<<<<<<< HEAD
-=======
-	if err := c.EnvCommandBase.EnsureEnvName(); err != nil {
-		return err
-	}
->>>>>>> 67f3bcdc
 	if c.providerType != "" {
 		if c.series == "" {
 			return fmt.Errorf("series required if provider type is specified")
